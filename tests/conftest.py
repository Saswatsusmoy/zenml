--- conflicted
+++ resolved
@@ -775,8 +775,6 @@
         data_type="sample_data_type",
         parent_step_id=uuid4(),
         producer_step_id=uuid4(),
-<<<<<<< HEAD
-=======
         is_cached=False,
         created=datetime.now(),
         updated=datetime.now(),
@@ -795,7 +793,6 @@
         parent_step_id=uuid4(),
         producer_step_id=uuid4(),
         is_cached=False,
->>>>>>> b391528c
     )
 
 
