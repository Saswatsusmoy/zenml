--- conflicted
+++ resolved
@@ -5193,13 +5193,8 @@
         """Tests creating tag<>resource mapping pass."""
         if clean_client.zen_store.type != StoreType.SQL:
             pytest.skip("Only SQL Zen Stores support tagging resources")
-<<<<<<< HEAD
         tag = clean_client.create_tag(name="foo", color="red")
         mapping = clean_client.zen_store.create_tag_resource(
-=======
-        tag = clean_client.create_tag(TagRequest(name="foo", color="red"))
-        mapping = clean_client.zen_store._create_tag_resource(
->>>>>>> 8a435b1a
             TagResourceRequest(
                 tag_id=tag.id,
                 resource_id=uuid4(),
@@ -5215,13 +5210,8 @@
         """Tests creating tag<>resource mapping fails on duplicate."""
         if clean_client.zen_store.type != StoreType.SQL:
             pytest.skip("Only SQL Zen Stores support tagging resources")
-<<<<<<< HEAD
         tag = clean_client.create_tag(name="foo", color="red")
         mapping = clean_client.zen_store.create_tag_resource(
-=======
-        tag = clean_client.create_tag(TagRequest(name="foo", color="red"))
-        mapping = clean_client.zen_store._create_tag_resource(
->>>>>>> 8a435b1a
             TagResourceRequest(
                 tag_id=tag.id,
                 resource_id=uuid4(),
@@ -5230,7 +5220,7 @@
         )
 
         with pytest.raises(EntityExistsError):
-            clean_client.zen_store._create_tag_resource(
+            clean_client.zen_store.create_tag_resource(
                 TagResourceRequest(
                     tag_id=mapping.tag_id,
                     resource_id=mapping.resource_id,
@@ -5244,7 +5234,7 @@
             pytest.skip("Only SQL Zen Stores support tagging resources")
         tag = clean_client.create_tag(name="foo", color="red")
         resource_id = uuid4()
-        clean_client.zen_store._create_tag_resource(
+        clean_client.zen_store.create_tag_resource(
             TagResourceRequest(
                 tag_id=tag.id,
                 resource_id=resource_id,
@@ -5252,15 +5242,19 @@
             )
         )
         clean_client.zen_store.delete_tag_resource(
-            tag_id=tag.id,
-            resource_id=resource_id,
-            resource_type=TaggableResourceTypes.MODEL,
-        )
-        with pytest.raises(KeyError):
-            clean_client.zen_store.delete_tag_resource(
+            TagResourceRequest(
                 tag_id=tag.id,
                 resource_id=resource_id,
                 resource_type=TaggableResourceTypes.MODEL,
+            )
+        )
+        with pytest.raises(KeyError):
+            clean_client.zen_store.delete_tag_resource(
+                TagResourceRequest(
+                    tag_id=tag.id,
+                    resource_id=resource_id,
+                    resource_type=TaggableResourceTypes.MODEL,
+                )
             )
 
     def test_delete_tag_resource_mismatch(self, clean_client: "Client"):
@@ -5273,7 +5267,7 @@
 
         tag = clean_client.create_tag(name="foo", color="red")
         resource_id = uuid4()
-        clean_client.zen_store._create_tag_resource(
+        clean_client.zen_store.create_tag_resource(
             TagResourceRequest(
                 tag_id=tag.id,
                 resource_id=resource_id,
@@ -5282,9 +5276,11 @@
         )
         with pytest.raises(KeyError):
             clean_client.zen_store.delete_tag_resource(
-                tag_id=tag.id,
-                resource_id=resource_id,
-                resource_type=MockTaggableResourceTypes.APPLE,
+                TagResourceRequest(
+                    tag_id=tag.id,
+                    resource_id=resource_id,
+                    resource_type=MockTaggableResourceTypes.APPLE,
+                )
             )
 
     @pytest.mark.parametrize(
@@ -5303,7 +5299,7 @@
                 name="test_cascade_deletion", color="red"
             )
             fake_model_id = uuid4() if not use_model else model.id
-            clean_client.zen_store._create_tag_resource(
+            clean_client.zen_store.create_tag_resource(
                 TagResourceRequest(
                     tag_id=tag.id,
                     resource_id=fake_model_id,
@@ -5313,7 +5309,7 @@
 
             # duplicate
             with pytest.raises(EntityExistsError):
-                clean_client.zen_store._create_tag_resource(
+                clean_client.zen_store.create_tag_resource(
                     TagResourceRequest(
                         tag_id=tag.id,
                         resource_id=fake_model_id,
@@ -5328,7 +5324,7 @@
             else:
                 clean_client.delete_model(model.id)
             # should pass
-            clean_client.zen_store._create_tag_resource(
+            clean_client.zen_store.create_tag_resource(
                 TagResourceRequest(
                     tag_id=tag.id,
                     resource_id=fake_model_id,
