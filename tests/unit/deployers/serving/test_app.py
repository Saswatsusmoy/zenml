--- conflicted
+++ resolved
@@ -27,10 +27,7 @@
 from fastapi.testclient import TestClient
 from pydantic import BaseModel
 
-<<<<<<< HEAD
-from zenml.deployers.serving.service import PipelineDeploymentService
-=======
-from zenml.deployers.serving.app import (
+from zenml.deployers.server.app import (
     _build_invoke_router,
     _install_runtime_openapi,
     app,
@@ -40,8 +37,7 @@
     value_error_handler,
     verify_token,
 )
-from zenml.deployers.serving.service import PipelineServingService
->>>>>>> fae2ef66
+from zenml.deployers.server.service import PipelineDeploymentService
 
 
 class MockWeatherRequest(BaseModel):
@@ -52,20 +48,12 @@
 
 
 @pytest.fixture
-<<<<<<< HEAD
-def mock_service():
-    """Mock pipeline serving service."""
-    service = MagicMock(spec=PipelineDeploymentService)
-    service.snapshot_id = uuid4()
-    service._params_model = MockWeatherRequest
-=======
 def mock_service() -> MagicMock:
     """Mock pipeline serving service configured for the app tests."""
 
-    service = MagicMock(spec=PipelineServingService)
+    service = MagicMock(spec=PipelineDeploymentService)
     service.snapshot_id = str(uuid4())
     service.params_model = MockWeatherRequest
->>>>>>> fae2ef66
     service.last_execution_time = None
     service.total_executions = 0
     service.is_healthy.return_value = True
@@ -114,7 +102,7 @@
     def test_root_endpoint(self, mock_service: MagicMock) -> None:
         """Test root endpoint returns HTML."""
         with patch.dict(os.environ, {"ZENML_SERVING_TEST_MODE": "true"}):
-            with patch("zenml.deployers.serving.app._service", mock_service):
+            with patch("zenml.deployers.server.app._service", mock_service):
                 with TestClient(app) as client:
                     response = client.get("/")
 
@@ -126,7 +114,7 @@
     def test_health_endpoint(self, mock_service: MagicMock) -> None:
         """Test health check endpoint."""
         with patch.dict(os.environ, {"ZENML_SERVING_TEST_MODE": "true"}):
-            with patch("zenml.deployers.serving.app._service", mock_service):
+            with patch("zenml.deployers.server.app._service", mock_service):
                 with TestClient(app) as client:
                     response = client.get("/health")
 
@@ -142,7 +130,7 @@
         mock_service.is_healthy.return_value = False
 
         with patch.dict(os.environ, {"ZENML_SERVING_TEST_MODE": "true"}):
-            with patch("zenml.deployers.serving.app._service", mock_service):
+            with patch("zenml.deployers.server.app._service", mock_service):
                 with TestClient(app) as client:
                     response = client.get("/health")
 
@@ -157,7 +145,7 @@
         }
 
         with patch.dict(os.environ, {"ZENML_SERVING_TEST_MODE": "true"}):
-            with patch("zenml.deployers.serving.app._service", mock_service):
+            with patch("zenml.deployers.server.app._service", mock_service):
                 with TestClient(app) as client:
                     response = client.get("/info")
 
@@ -173,7 +161,7 @@
     def test_metrics_endpoint(self, mock_service: MagicMock) -> None:
         """Test metrics endpoint."""
         with patch.dict(os.environ, {"ZENML_SERVING_TEST_MODE": "true"}):
-            with patch("zenml.deployers.serving.app._service", mock_service):
+            with patch("zenml.deployers.server.app._service", mock_service):
                 with TestClient(app) as client:
                     response = client.get("/metrics")
 
@@ -185,7 +173,7 @@
     def test_schema_endpoint(self, mock_service: MagicMock) -> None:
         """Test schema endpoint exposes request/response schemas."""
         with patch.dict(os.environ, {"ZENML_SERVING_TEST_MODE": "true"}):
-            with patch("zenml.deployers.serving.app._service", mock_service):
+            with patch("zenml.deployers.server.app._service", mock_service):
                 with TestClient(app) as client:
                     response = client.get("/schema")
 
@@ -206,9 +194,9 @@
                     "ZENML_SERVICE_PORT": "9000",
                 },
             ),
-            patch("zenml.deployers.serving.app._service", mock_service),
+            patch("zenml.deployers.server.app._service", mock_service),
             patch(
-                "zenml.deployers.serving.app.service_start_time", 1234567890.0
+                "zenml.deployers.server.app.service_start_time", 1234567890.0
             ),
         ):
             with TestClient(app) as client:
@@ -229,7 +217,7 @@
     ) -> None:
         """Ensure get_pipeline_service exposes the underlying instance."""
 
-        with patch("zenml.deployers.serving.app._service", mock_service):
+        with patch("zenml.deployers.server.app._service", mock_service):
             assert get_pipeline_service() is mock_service
 
 
@@ -323,7 +311,7 @@
 
         asyncio.run(run_lifespan())
 
-    @patch("zenml.deployers.serving.app.PipelineServingService")
+    @patch("zenml.deployers.server.app.PipelineDeploymentService")
     @patch.dict("os.environ", {"ZENML_SNAPSHOT_ID": "test-snapshot-id"})
     def test_lifespan_normal_mode(self, mock_service_class: MagicMock) -> None:
         """Test lifespan in normal mode."""
@@ -339,7 +327,7 @@
             with (
                 patch.object(app, "include_router") as mock_include,
                 patch(
-                    "zenml.deployers.serving.app._install_runtime_openapi"
+                    "zenml.deployers.server.app._install_runtime_openapi"
                 ) as mock_openapi,
             ):
                 async with lifespan(app):
