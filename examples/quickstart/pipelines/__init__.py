<<<<<<< HEAD
# Pipelines module
=======
# Apache Software License 2.0
#
# Copyright (c) ZenML GmbH 2024. All rights reserved.
#
# Licensed under the Apache License, Version 2.0 (the "License");
# you may not use this file except in compliance with the License.
# You may obtain a copy of the License at
#
# http://www.apache.org/licenses/LICENSE-2.0
#
# Unless required by applicable law or agreed to in writing, software
# distributed under the License is distributed on an "AS IS" BASIS,
# WITHOUT WARRANTIES OR CONDITIONS OF ANY KIND, either express or implied.
# See the License for the specific language governing permissions and
# limitations under the License.
#

from .training import english_translation_pipeline
>>>>>>> 1b7e3297
<|MERGE_RESOLUTION|>--- conflicted
+++ resolved
@@ -1,6 +1,3 @@
-<<<<<<< HEAD
-# Pipelines module
-=======
 # Apache Software License 2.0
 #
 # Copyright (c) ZenML GmbH 2024. All rights reserved.
@@ -15,8 +12,4 @@
 # distributed under the License is distributed on an "AS IS" BASIS,
 # WITHOUT WARRANTIES OR CONDITIONS OF ANY KIND, either express or implied.
 # See the License for the specific language governing permissions and
-# limitations under the License.
-#
-
-from .training import english_translation_pipeline
->>>>>>> 1b7e3297
+# limitations under the License.