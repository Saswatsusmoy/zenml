--- conflicted
+++ resolved
@@ -19,11 +19,8 @@
 from zenml import pipeline, step
 from zenml.config import DockerSettings
 
-<<<<<<< HEAD
-=======
 # Import enums for type-safe capture mode configuration
 from zenml.config.docker_settings import PythonPackageInstaller
-from zenml.deployers.serving.policy import CapturePolicyMode as CaptureMode
 from zenml.steps.step_context import get_step_context
 
 # Note: You can use either approach:
@@ -32,7 +29,6 @@
 # 3. Capture constants: Capture.FULL, Capture.METADATA, etc.
 # This example demonstrates the type-safe enum approach
 
->>>>>>> 3e434fc2
 docker_settings = DockerSettings(
     requirements=["openai"],
     environment={"OPENAI_API_KEY": os.getenv("OPENAI_API_KEY")},
@@ -41,9 +37,6 @@
 )
 
 
-<<<<<<< HEAD
-@step
-=======
 class PipelineState:
     """Pipeline state."""
 
@@ -76,15 +69,7 @@
     return PipelineState()
 
 
-@step(
-    settings={
-        "serving_capture": {
-            "inputs": {"city": CaptureMode.FULL},
-            "outputs": CaptureMode.FULL,
-        }
-    }
-)
->>>>>>> 3e434fc2
+@step
 def get_weather(city: str) -> Dict[str, float]:
     """Simulate getting weather data for a city.
 
@@ -226,19 +211,10 @@
 Analysis: Rule-based AI (LLM unavailable)"""
 
 
-<<<<<<< HEAD
-@pipeline
-=======
 @pipeline(
     on_init=init_hook,
     settings={
         "docker": docker_settings,
-        # Pipeline-level defaults using new simplified syntax with type-safe enums
-        "serving_capture": {
-            "mode": CaptureMode.NONE,  # "mode": CaptureMode.FULL,  # Type-safe enum value
-            "max_bytes": 32768,  # Increased for better artifact storage
-            "redact": ["password", "token", "key", "secret", "api_key"],
-        },
         "deployer.gcp": {
             "allow_unauthenticated": True,
             # "location": "us-central1",
@@ -247,7 +223,6 @@
         },
     },
 )
->>>>>>> 3e434fc2
 def weather_agent_pipeline(city: str = "London") -> str:
     """Weather agent pipeline optimized for run-only serving.
 
