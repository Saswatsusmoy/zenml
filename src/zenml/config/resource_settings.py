#  Copyright (c) ZenML GmbH 2022. All Rights Reserved.
#
#  Licensed under the Apache License, Version 2.0 (the "License");
#  you may not use this file except in compliance with the License.
#  You may obtain a copy of the License at:
#
#       https://www.apache.org/licenses/LICENSE-2.0
#
#  Unless required by applicable law or agreed to in writing, software
#  distributed under the License is distributed on an "AS IS" BASIS,
#  WITHOUT WARRANTIES OR CONDITIONS OF ANY KIND, either express
#  or implied. See the License for the specific language governing
#  permissions and limitations under the License.
"""Resource settings class used to specify resources for a step."""

from enum import Enum
from typing import Literal, Optional, Union

<<<<<<< HEAD
from pydantic import Field, NonNegativeInt, PositiveFloat, PositiveInt
from pydantic_settings import SettingsConfigDict
=======
from pydantic import ConfigDict, Field, NonNegativeInt, PositiveFloat
>>>>>>> 9c8fd37b

from zenml.config.base_settings import BaseSettings


class ByteUnit(Enum):
    """Enum for byte units."""

    KB = "KB"
    KIB = "KiB"
    MB = "MB"
    MIB = "MiB"
    GB = "GB"
    GIB = "GiB"
    TB = "TB"
    TIB = "TiB"
    PB = "PB"
    PIB = "PiB"

    @property
    def byte_value(self) -> int:
        """Returns the amount of bytes that this unit represents.

        Returns:
            The byte value of this unit.
        """
        return {
            ByteUnit.KB: 10**3,
            ByteUnit.KIB: 1 << 10,
            ByteUnit.MB: 10**6,
            ByteUnit.MIB: 1 << 20,
            ByteUnit.GB: 10**9,
            ByteUnit.GIB: 1 << 30,
            ByteUnit.TB: 10**12,
            ByteUnit.TIB: 1 << 40,
            ByteUnit.PB: 10**15,
            ByteUnit.PIB: 1 << 50,
        }[self]


MEMORY_REGEX = r"^[0-9]+(" + "|".join(unit.value for unit in ByteUnit) + r")$"


class ResourceSettings(BaseSettings):
    """Hardware resource settings.

    Deployers and deployed pipelines can also use the following settings:

    * min_replicas and max_replicas allow expressing both fixed scaling and
    autoscaling range. For a fixed number of instances, set both to the same
    value (e.g. 3). If min_replicas=0, it indicates the service can scale down
    to zero instances when idle (if the platform supports it) most serverless
    platforms do. If max_replicas is None or 0, it will be interpreted as
    “no specific limit” (use platform default behavior, which might be unlimited
    or a high default cap). Otherwise, max_replicas puts an upper bound on
    scaling.

    * autoscaling_metric and autoscaling_target describe when to scale. For
    example, autoscaling_metric="cpu", autoscaling_target=75.0 means keep CPU
    around 75% - a Kubernetes integration would create an HPA with target CPU
    75%, whereas a Knative integration might ignore this if it's using
    concurrency-based autoscaling. Similarly, "concurrency" with a target of,
    say, 50 means the system should try to ensure each instance handles ~50
    concurrent requests before spawning a new instance. The integration code for
    each platform will translate these generically: e.g. Cloud Run doesn't allow
    changing the CPU threshold (fixed ~60%), so it might ignore a custom CPU
    target; Knative supports concurrency and RPS metrics via annotations
    so those would be applied if specified.

    * max_concurrency is a per-instance concurrency limit. This is particularly
    useful for platforms that allow configuring a concurrency cap (Knative's
    containerConcurrency, Cloud Run's concurrency setting, App Runner's max
    concurrent requests, Modal's max_inputs in the concurrent decorator). If
    set, this indicates “do not send more than this many simultaneous requests
    to one instance.” The autoscaler will then naturally create more instances
    once this limit is hit on each existing instance. If
    autoscaling_metric="concurrency" and no explicit target is given, one could
    assume the target is equal to max_concurrency (or a certain utilization of
    it). In some cases, platforms use a utilization factor - for simplicity, we
    let the integration decide (some might use 80% of max concurrency as the
    trigger to scale, for example, if that platform does so internally). If
    max_concurrency is not set, it implies no fixed limit per instance (the
    service instance will take as many requests as it can, scaling purely on
    the chosen metric like CPU or an internal default concurrency).

    Attributes:
        cpu_count: The amount of CPU cores that should be configured.
        gpu_count: The amount of GPUs that should be configured.
        memory: The amount of memory that should be configured.
        min_replicas: Minimum number of container instances (replicas).
            Use 0 to allow scale-to-zero on idle. Only relevant to
            deployed pipelines.
        max_replicas: Maximum number of container instances for autoscaling.
            Set to 0 to imply "no explicit limit". Only relevant to deployed
            pipelines.
        autoscaling_metric: Metric to use for autoscaling triggers.
            Options: "cpu", "memory", "concurrency", or "rps". Only relevant
            to deployed pipelines.
        autoscaling_target: Target value for the autoscaling metric (e.g. 70.0
            for 70% CPU or 20 for concurrency). Only relevant to deployed
            pipelines.
        max_concurrency: Maximum concurrent requests per instance (if supported
            by the platform). Defines a concurrency limit for each container.
            Only relevant to deployed pipelines.
    """

    cpu_count: Optional[PositiveFloat] = None
    gpu_count: Optional[NonNegativeInt] = None
    memory: Optional[str] = Field(pattern=MEMORY_REGEX, default=None)

    # Settings only applicable for deployers and deployed pipelines
    min_replicas: Optional[NonNegativeInt] = None
    max_replicas: Optional[NonNegativeInt] = None
    autoscaling_metric: Optional[
        Literal["cpu", "memory", "concurrency", "rps"]
    ] = None
    autoscaling_target: Optional[PositiveFloat] = None
    max_concurrency: Optional[PositiveInt] = None

    @property
    def empty(self) -> bool:
        """Returns if this object is "empty" (=no values configured) or not.

        Returns:
            `True` if no values were configured, `False` otherwise.
        """
        # To detect whether this config is empty (= no values specified), we
        # check if there are any attributes which are explicitly set to any
        # value other than `None`.
        return len(self.model_dump(exclude_unset=True, exclude_none=True)) == 0

    def get_memory(
        self, unit: Union[str, ByteUnit] = ByteUnit.GB
    ) -> Optional[float]:
        """Gets the memory configuration in a specific unit.

        Args:
            unit: The unit to which the memory should be converted.

        Raises:
            ValueError: If the memory string is invalid.

        Returns:
            The memory configuration converted to the requested unit, or None
            if no memory was configured.
        """
        if not self.memory:
            return None

        if isinstance(unit, str):
            unit = ByteUnit(unit)

        memory = self.memory
        for memory_unit in ByteUnit:
            if memory.endswith(memory_unit.value):
                memory_value = int(memory[: -len(memory_unit.value)])
                return memory_value * memory_unit.byte_value / unit.byte_value
        else:
            # Should never happen due to the regex validation
            raise ValueError(f"Unable to parse memory unit from '{memory}'.")

    model_config = ConfigDict(
        # public attributes are immutable
        frozen=True,
        # prevent extra attributes during model initialization
        extra="ignore",
    )<|MERGE_RESOLUTION|>--- conflicted
+++ resolved
@@ -16,12 +16,13 @@
 from enum import Enum
 from typing import Literal, Optional, Union
 
-<<<<<<< HEAD
-from pydantic import Field, NonNegativeInt, PositiveFloat, PositiveInt
-from pydantic_settings import SettingsConfigDict
-=======
-from pydantic import ConfigDict, Field, NonNegativeInt, PositiveFloat
->>>>>>> 9c8fd37b
+from pydantic import (
+    ConfigDict,
+    Field,
+    NonNegativeInt,
+    PositiveFloat,
+    PositiveInt,
+)
 
 from zenml.config.base_settings import BaseSettings
 
