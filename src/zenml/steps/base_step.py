#  Copyright (c) ZenML GmbH 2021. All Rights Reserved.
#
#  Licensed under the Apache License, Version 2.0 (the "License");
#  you may not use this file except in compliance with the License.
#  You may obtain a copy of the License at:
#
#       http://www.apache.org/licenses/LICENSE-2.0
#
#  Unless required by applicable law or agreed to in writing, software
#  distributed under the License is distributed on an "AS IS" BASIS,
#  WITHOUT WARRANTIES OR CONDITIONS OF ANY KIND, either express
#  or implied. See the License for the specific language governing
#  permissions and limitations under the License.

import hashlib
import inspect
import json
import random
from abc import abstractmethod
from typing import (
    Any,
    ClassVar,
    Dict,
    List,
    Optional,
    Tuple,
    Type,
    TypeVar,
    Union,
    cast,
)

from tfx.types.channel import Channel

from zenml.artifacts.base_artifact import BaseArtifact
from zenml.artifacts.type_registery import type_registry
from zenml.exceptions import MissingStepParameterError, StepInterfaceError
from zenml.logger import get_logger
from zenml.materializers.base_materializer import BaseMaterializer
from zenml.materializers.default_materializer_registry import (
    default_materializer_registry,
)
from zenml.steps.base_step_config import BaseStepConfig
from zenml.steps.step_context import StepContext
from zenml.steps.step_output import Output
from zenml.steps.utils import (
    INSTANCE_CONFIGURATION,
    INTERNAL_EXECUTION_PARAMETER_PREFIX,
    PARAM_CREATED_BY_FUNCTIONAL_API,
    PARAM_ENABLE_CACHE,
    PARAM_PIPELINE_PARAMETER_NAME,
    SINGLE_RETURN_OUT_NAME,
    STEP_INNER_FUNC_NAME,
    _ZenMLSimpleComponent,
    generate_component_class,
)

logger = get_logger(__name__)


class BaseStepMeta(type):
    """Metaclass for `BaseStep`.

    Checks whether everything passed in:
    * Has a matching materializer.
    * Is a subclass of the Config class
    """

    def __new__(
        mcs, name: str, bases: Tuple[Type[Any], ...], dct: Dict[str, Any]
    ) -> "BaseStepMeta":
        """Set up a new class with a qualified spec."""
        dct.setdefault("PARAM_SPEC", {})
        dct.setdefault("INPUT_SPEC", {})
        dct.setdefault("OUTPUT_SPEC", {})
        cls = cast(Type["BaseStep"], super().__new__(mcs, name, bases, dct))

        cls.INPUT_SIGNATURE = {}
        cls.OUTPUT_SIGNATURE = {}
        cls.CONFIG_PARAMETER_NAME = None
        cls.CONFIG_CLASS = None
        cls.CONTEXT_PARAMETER_NAME = None

        # Get the signature of the step function
        step_function_signature = inspect.getfullargspec(
            getattr(cls, STEP_INNER_FUNC_NAME)
        )

        if bases:
            # We're not creating the abstract `BaseStep` class
            # but a concrete implementation. Make sure the step function
            # signature does not contain variable *args or **kwargs
            variable_arguments = None
            if step_function_signature.varargs:
                variable_arguments = f"*{step_function_signature.varargs}"
            elif step_function_signature.varkw:
                variable_arguments = f"**{step_function_signature.varkw}"

            if variable_arguments:
                raise StepInterfaceError(
                    f"Unable to create step '{name}' with variable arguments "
                    f"'{variable_arguments}'. Please make sure your step "
                    f"functions are defined with a fixed amount of arguments."
                )

        step_function_args = (
            step_function_signature.args + step_function_signature.kwonlyargs
        )

        # Remove 'self' from the signature if it exists
        if step_function_args and step_function_args[0] == "self":
            step_function_args.pop(0)

        # Verify the input arguments of the step function
        for arg in step_function_args:
            arg_type = step_function_signature.annotations.get(arg, None)

            if not arg_type:
                raise StepInterfaceError(
                    f"Missing type annotation for argument '{arg}' when "
                    f"trying to create step '{name}'. Please make sure to "
                    f"include type annotations for all your step inputs "
                    f"and outputs."
                )

            if issubclass(arg_type, BaseStepConfig):
                # Raise an error if we already found a config in the signature
                if cls.CONFIG_CLASS is not None:
                    raise StepInterfaceError(
                        f"Found multiple configuration arguments "
                        f"('{cls.CONFIG_PARAMETER_NAME}' and '{arg}') when "
                        f"trying to create step '{name}'. Please make sure to "
                        f"only have one `BaseStepConfig` subclass as input "
                        f"argument for a step."
                    )
                cls.CONFIG_PARAMETER_NAME = arg
                cls.CONFIG_CLASS = arg_type
            elif issubclass(arg_type, StepContext):
                if cls.CONTEXT_PARAMETER_NAME is not None:
                    raise StepInterfaceError(
                        f"Found multiple context arguments "
                        f"('{cls.CONTEXT_PARAMETER_NAME}' and '{arg}') when "
                        f"trying to create step '{name}'. Please make sure to "
                        f"only have one `StepContext` as input "
                        f"argument for a step."
                    )
                cls.CONTEXT_PARAMETER_NAME = arg
            else:
                # Can't do any check for existing materializers right now
                # as they might get be defined later, so we simply store the
                # argument name and type for later use.
                cls.INPUT_SIGNATURE.update({arg: arg_type})

        # Parse the returns of the step function
        return_type = step_function_signature.annotations.get("return", None)
        if return_type is not None:
            if isinstance(return_type, Output):
                cls.OUTPUT_SIGNATURE = dict(return_type.items())
            else:
                cls.OUTPUT_SIGNATURE[SINGLE_RETURN_OUT_NAME] = return_type

        # Raise an exception if input and output names of a step overlap as
        # tfx requires them to be unique
        # TODO [ENG-155]: Can we prefix inputs and outputs to avoid this
        #  restriction?
        shared_input_output_keys = set(cls.INPUT_SIGNATURE).intersection(
            set(cls.OUTPUT_SIGNATURE)
        )
        if shared_input_output_keys:
            raise StepInterfaceError(
                f"There is an overlap in the input and output names of "
                f"step '{name}': {shared_input_output_keys}. Please make "
                f"sure that your input and output names are distinct."
            )

        return cls


T = TypeVar("T", bound="BaseStep")


class BaseStep(metaclass=BaseStepMeta):
    """Abstract base class for all ZenML steps.

    Attributes:
        name: The name of this step.
        pipeline_parameter_name: The name of the pipeline parameter for which
            this step was passed as an argument.
        enable_cache: A boolean indicating if caching is enabled for this step.
        requires_context: A boolean indicating if this step requires a
            `StepContext` object during execution.
    """

    # TODO [ENG-156]: Ensure these are ordered
    INPUT_SIGNATURE: ClassVar[Dict[str, Type[Any]]] = None  # type: ignore[assignment] # noqa
    OUTPUT_SIGNATURE: ClassVar[Dict[str, Type[Any]]] = None  # type: ignore[assignment] # noqa
    CONFIG_PARAMETER_NAME: ClassVar[Optional[str]] = None
    CONFIG_CLASS: ClassVar[Optional[Type[BaseStepConfig]]] = None
    CONTEXT_PARAMETER_NAME: ClassVar[Optional[str]] = None

    PARAM_SPEC: Dict[str, Any] = {}
    INPUT_SPEC: Dict[str, Type[BaseArtifact]] = {}
    OUTPUT_SPEC: Dict[str, Type[BaseArtifact]] = {}

    INSTANCE_CONFIGURATION: Dict[str, Any] = {}

    def __init__(self, *args: Any, **kwargs: Any) -> None:
        self.name = self.__class__.__name__
        self.pipeline_parameter_name: Optional[str] = None

        kwargs.update(getattr(self, INSTANCE_CONFIGURATION))

        self.requires_context = bool(self.CONTEXT_PARAMETER_NAME)

<<<<<<< HEAD
        self._created_by_functional_api = kwargs.pop(
            PARAM_CREATED_BY_FUNCTIONAL_API, False
        )
=======
        enable_cache = kwargs.pop(PARAM_ENABLE_CACHE, None)
        if enable_cache is None:
            if self.requires_context:
                # Using the StepContext inside a step provides access to
                # external resources which might influence the step execution.
                # We therefore disable caching unless it is explicitly enabled
                enable_cache = False
                logger.debug(
                    "Step '%s': Step context required and caching not "
                    "explicitly enabled.",
                    self.step_name,
                )
            else:
                # Default to cache enabled if not explicitly set
                enable_cache = True

        logger.debug(
            "Step '%s': Caching %s.",
            self.step_name,
            "enabled" if enable_cache else "disabled",
        )
        self.enable_cache = enable_cache

>>>>>>> 760680b7
        self._explicit_materializers: Dict[str, Type[BaseMaterializer]] = {}
        self._component: Optional[_ZenMLSimpleComponent] = None

        self._verify_init_arguments(*args, **kwargs)
        self._verify_output_spec()

    @abstractmethod
    def entrypoint(self, *args: Any, **kwargs: Any) -> Any:
        """Abstract method for core step logic."""

    def get_materializers(
        self, ensure_complete: bool = False
    ) -> Dict[str, Type[BaseMaterializer]]:
        """Returns available materializers for the outputs of this step.

        Args:
            ensure_complete: If set to `True`, this method will raise a
                `StepInterfaceError` if no materializer can be found for an
                output.

        Returns:
            A dictionary mapping output names to `BaseMaterializer` subclasses.
                If no explicit materializer was set using
                `step.with_return_materializers(...)`, this checks the
                default materializer registry to find a materializer for the
                type of the output. If no materializer is registered, the
                output of this method will not contain an entry for this output.

        Raises:
            StepInterfaceError: (Only if `ensure_complete` is set to `True`)
                If an output does not have an explicit materializer assigned
                to it and there is no default materializer registered for
                the output type.
        """
        materializers = self._explicit_materializers

        for output_name, output_type in self.OUTPUT_SIGNATURE.items():
            if output_name in materializers:
                # Materializer for this output was set explicitly
                pass
            elif default_materializer_registry.is_registered(output_type):
                materializer = default_materializer_registry[output_type]
                materializers[output_name] = materializer
            else:
                if ensure_complete:
                    raise StepInterfaceError(
                        f"Unable to find materializer for output "
                        f"'{output_name}' of type `{output_type}` in step "
                        f"'{self.name}'. Please make sure to either "
                        f"explicitly set a materializer for step outputs "
                        f"using `step.with_return_materializers(...)` or "
                        f"registering a default materializer for specific "
                        f"types by subclassing `BaseMaterializer` and setting "
                        f"its `ASSOCIATED_TYPES` class variable."
                    )

        return materializers

    @property
    def _internal_execution_parameters(self) -> Dict[str, Any]:
        """ZenML internal execution parameters for this step."""
        parameters = {
            PARAM_PIPELINE_PARAMETER_NAME: self.pipeline_parameter_name
        }

        if self.enable_cache:
            # Caching is enabled so we compute a hash of the step function code
            # and materializers to catch changes in the step behavior

            def _get_hashed_source(value: Any) -> str:
                """Returns a hash of the objects source code."""
                source_code = inspect.getsource(value)
                return hashlib.sha256(source_code.encode("utf-8")).hexdigest()

            # If the step was defined using the functional api, only track
            # changes to the entrypoint function. Otherwise track changes to
            # the entire step class.
            source_object = (
                self.entrypoint
                if self._created_by_functional_api
                else self.__class__
            )
            parameters["step_source"] = _get_hashed_source(source_object)

            for name, materializer in self.get_materializers().items():
                key = f"{name}_materializer_source"
                parameters[key] = _get_hashed_source(materializer)
        else:
            # Add a random string to the execution properties to disable caching
            random_string = f"{random.getrandbits(128):032x}"
            parameters["disable_cache"] = random_string

        return {
            INTERNAL_EXECUTION_PARAMETER_PREFIX + key: value
            for key, value in parameters.items()
        }

    def _verify_init_arguments(self, *args: Any, **kwargs: Any) -> None:
        """Verifies the initialization args and kwargs of this step.

        This method makes sure that there is only a config object passed at
        initialization and that it was passed using the correct name and
        type specified in the step declaration.
        If the correct config object was found, additionally saves the
        config parameters to `self.PARAM_SPEC`.

        Args:
            *args: The args passed to the init method of this step.
            **kwargs: The kwargs passed to the init method of this step.

        Raises:
            StepInterfaceError: If there are too many arguments or arguments
                with a wrong name/type.
        """
        maximum_arg_count = 1 if self.CONFIG_CLASS else 0
        arg_count = len(args) + len(kwargs)
        if arg_count > maximum_arg_count:
            raise StepInterfaceError(
                f"Too many arguments ({arg_count}, expected: "
                f"{maximum_arg_count}) passed when creating a "
                f"'{self.name}' step."
            )

        if self.CONFIG_PARAMETER_NAME and self.CONFIG_CLASS:
            if args:
                config = args[0]
            elif kwargs:
                key, config = kwargs.popitem()

                if key != self.CONFIG_PARAMETER_NAME:
                    raise StepInterfaceError(
                        f"Unknown keyword argument '{key}' when creating a "
                        f"'{self.name}' step, only expected a single "
                        f"argument with key '{self.CONFIG_PARAMETER_NAME}'."
                    )
            else:
                # This step requires configuration parameters but no config
                # object was passed as an argument. The parameters might be
                # set via default values in the config class or in a
                # configuration file, so we continue for now and verify
                # that all parameters are set before running the step
                return

            if not isinstance(config, self.CONFIG_CLASS):
                raise StepInterfaceError(
                    f"`{config}` object passed when creating a "
                    f"'{self.name}' step is not a "
                    f"`{self.CONFIG_CLASS.__name__}` instance."
                )

            self.PARAM_SPEC = config.dict()

    def _verify_output_spec(self) -> None:
        """Verifies the explicitly set output artifact types of this step.

        Raises:
            StepInterfaceError: If an output artifact type is specified for a
                non-existent step output or the artifact type is not allowed
                for the corresponding output type.
        """
        for output_name, artifact_type in self.OUTPUT_SPEC.items():
            if output_name not in self.OUTPUT_SIGNATURE:
                raise StepInterfaceError(
                    f"Found explicit artifact type for unrecognized output "
                    f"'{output_name}' in step '{self.step_name}'. Output "
                    f"artifact types can only be specified for the outputs "
                    f"of this step: {set(self.OUTPUT_SIGNATURE)}."
                )

            if not issubclass(artifact_type, BaseArtifact):
                raise StepInterfaceError(
                    f"Invalid artifact type ({artifact_type}) for output "
                    f"'{output_name}' of step '{self.step_name}'. Only "
                    f"`BaseArtifact` subclasses are allowed as artifact types."
                )

            output_type = self.OUTPUT_SIGNATURE[output_name]
            allowed_artifact_types = set(
                type_registry.get_artifact_type(output_type)
            )

            if artifact_type not in allowed_artifact_types:
                raise StepInterfaceError(
                    f"Artifact type `{artifact_type}` for output "
                    f"'{output_name}' of step '{self.step_name}' is not an "
                    f"allowed artifact type for the defined output type "
                    f"`{output_type}`. Allowed artifact types: "
                    f"{allowed_artifact_types}. If you want to extend the "
                    f"allowed artifact types, implement a custom "
                    f"`BaseMaterializer` subclass and set its "
                    f"`ASSOCIATED_ARTIFACT_TYPES` and `ASSOCIATED_TYPES` "
                    f"accordingly."
                )

    def _update_and_verify_parameter_spec(self) -> None:
        """Verifies and prepares the config parameters for running this step.

        When the step requires config parameters, this method:
            - checks if config parameters were set via a config object or file
            - tries to set missing config parameters from default values of the
              config class

        Raises:
            MissingStepParameterError: If no value could be found for one or
                more config parameters.
            StepInterfaceError: If a config parameter value couldn't be
                serialized to json.
        """
        if self.CONFIG_CLASS:
            # we need to store a value for all config keys inside the
            # metadata store to make sure caching works as expected
            missing_keys = []
            for name, field in self.CONFIG_CLASS.__fields__.items():
                if name in self.PARAM_SPEC:
                    # a value for this parameter has been set already
                    continue

                if field.required:
                    # this field has no default value set and therefore needs
                    # to be passed via an initialized config object
                    missing_keys.append(name)
                else:
                    # use default value from the pydantic config class
                    self.PARAM_SPEC[name] = field.default

            if missing_keys:
                raise MissingStepParameterError(
                    self.name, missing_keys, self.CONFIG_CLASS
                )

    def _prepare_input_artifacts(
        self, *artifacts: Channel, **kw_artifacts: Channel
    ) -> Dict[str, Channel]:
        """Verifies and prepares the input artifacts for running this step.

        Args:
            *artifacts: Positional input artifacts passed to
                the __call__ method.
            **kw_artifacts: Keyword input artifacts passed to
                the __call__ method.

        Returns:
            Dictionary containing both the positional and keyword input
            artifacts.

        Raises:
            StepInterfaceError: If there are too many or too few artifacts.
        """
        input_artifact_keys = list(self.INPUT_SIGNATURE.keys())
        if len(artifacts) > len(input_artifact_keys):
            raise StepInterfaceError(
                f"Too many input artifacts for step '{self.name}'. "
                f"This step expects {len(input_artifact_keys)} artifact(s) "
                f"but got {len(artifacts) + len(kw_artifacts)}."
            )

        combined_artifacts = {}

        for i, artifact in enumerate(artifacts):
            if not isinstance(artifact, Channel):
                raise StepInterfaceError(
                    f"Wrong argument type (`{type(artifact)}`) for positional "
                    f"argument {i} of step '{self.name}'. Only outputs "
                    f"from previous steps can be used as arguments when "
                    f"connecting steps."
                )

            key = input_artifact_keys[i]
            combined_artifacts[key] = artifact

        for key, artifact in kw_artifacts.items():
            if key in combined_artifacts:
                # an artifact for this key was already set by
                # the positional input artifacts
                raise StepInterfaceError(
                    f"Unexpected keyword argument '{key}' for step "
                    f"'{self.name}'. An artifact for this key was "
                    f"already passed as a positional argument."
                )

            if not isinstance(artifact, Channel):
                raise StepInterfaceError(
                    f"Wrong argument type (`{type(artifact)}`) for argument "
                    f"'{key}' of step '{self.name}'. Only outputs from "
                    f"previous steps can be used as arguments when "
                    f"connecting steps."
                )

            combined_artifacts[key] = artifact

        # check if there are any missing or unexpected artifacts
        expected_artifacts = set(self.INPUT_SIGNATURE.keys())
        actual_artifacts = set(combined_artifacts.keys())
        missing_artifacts = expected_artifacts - actual_artifacts
        unexpected_artifacts = actual_artifacts - expected_artifacts

        if missing_artifacts:
            raise StepInterfaceError(
                f"Missing input artifact(s) for step "
                f"'{self.name}': {missing_artifacts}."
            )

        if unexpected_artifacts:
            raise StepInterfaceError(
                f"Unexpected input artifact(s) for step "
                f"'{self.name}': {unexpected_artifacts}. This step "
                f"only requires the following artifacts: {expected_artifacts}."
            )

        return combined_artifacts

    def __call__(
        self, *artifacts: Channel, **kw_artifacts: Channel
    ) -> Union[Channel, List[Channel]]:
        """Generates a component when called."""
        # TODO [ENG-157]: replaces Channels with ZenML class (BaseArtifact?)
        self._update_and_verify_parameter_spec()

        # Prepare the input artifacts and spec
        input_artifacts = self._prepare_input_artifacts(
            *artifacts, **kw_artifacts
        )

        self.INPUT_SPEC = {
            arg_name: artifact_type.type  # type:ignore[misc]
            for arg_name, artifact_type in input_artifacts.items()
        }

        # make sure we have registered materializers for each output
        materializers = self.get_materializers(ensure_complete=True)

        # Prepare the output artifacts and spec
        for key, value in self.OUTPUT_SIGNATURE.items():
            verified_types = type_registry.get_artifact_type(value)
            if key not in self.OUTPUT_SPEC:
                self.OUTPUT_SPEC[key] = verified_types[0]

        execution_parameters = {
            **self.PARAM_SPEC,
            **self._internal_execution_parameters,
        }

        # Convert execution parameter values to strings
        try:
            execution_parameters = {
                k: json.dumps(v) for k, v in execution_parameters.items()
            }
        except TypeError as e:
            raise StepInterfaceError(
                f"Failed to serialize execution parameters for step "
                f"'{self.name}'. Please make sure to only use "
                f"json serializable parameter values."
            ) from e

        source_fn = getattr(self, STEP_INNER_FUNC_NAME)
        component_class = generate_component_class(
            step_name=self.name,
            step_module=self.__module__,
            input_spec=self.INPUT_SPEC,
            output_spec=self.OUTPUT_SPEC,
            execution_parameter_names=set(execution_parameters),
            step_function=source_fn,
            materializers=materializers,
        )
        self._component = component_class(
            **input_artifacts, **execution_parameters
        )

        # Resolve the returns in the right order.
        returns = [self.component.outputs[key] for key in self.OUTPUT_SPEC]

        # If its one return we just return the one channel not as a list
        if len(returns) == 1:
            return returns[0]
        else:
            return returns

    @property
    def component(self) -> _ZenMLSimpleComponent:
        """Returns a TFX component."""
        if not self._component:
            raise StepInterfaceError(
                "Trying to access the step component "
                "before creating it via calling the step."
            )
        return self._component

    def with_return_materializers(
        self: T,
        materializers: Union[
            Type[BaseMaterializer], Dict[str, Type[BaseMaterializer]]
        ],
    ) -> T:
        """Register materializers for step outputs.

        If a single materializer is passed, it will be used for all step
        outputs. Otherwise, the dictionary keys specify the output names
        for which the materializers will be used.

        Args:
            materializers: The materializers for the outputs of this step.

        Returns:
            The object that this method was called on.

        Raises:
            StepInterfaceError: If a materializer is not a `BaseMaterializer`
                subclass or a materializer for a non-existent output is given.
        """

        def _is_materializer_class(value: Any) -> bool:
            """Checks whether the given object is a `BaseMaterializer`
            subclass."""
            is_class = isinstance(value, type)
            return is_class and issubclass(value, BaseMaterializer)

        if isinstance(materializers, dict):
            allowed_output_names = set(self.OUTPUT_SIGNATURE)

            for output_name, materializer in materializers.items():
                if output_name not in allowed_output_names:
                    raise StepInterfaceError(
                        f"Got unexpected materializers for non-existent "
                        f"output '{output_name}' in step '{self.name}'. "
                        f"Only materializers for the outputs "
                        f"{allowed_output_names} of this step can"
                        f" be registered."
                    )

                if not _is_materializer_class(materializer):
                    raise StepInterfaceError(
                        f"Got unexpected object `{materializer}` as "
                        f"materializer for output '{output_name}' of step "
                        f"'{self.name}'. Only `BaseMaterializer` "
                        f"subclasses are allowed."
                    )
                self._explicit_materializers[output_name] = materializer

        elif _is_materializer_class(materializers):
            # Set the materializer for all outputs of this step
            self._explicit_materializers = {
                key: materializers for key in self.OUTPUT_SIGNATURE
            }
        else:
            raise StepInterfaceError(
                f"Got unexpected object `{materializers}` as output "
                f"materializer for step '{self.name}'. Only "
                f"`BaseMaterializer` subclasses or dictionaries mapping "
                f"output names to `BaseMaterializer` subclasses are allowed "
                f"as input when specifying return materializers."
            )

        return self<|MERGE_RESOLUTION|>--- conflicted
+++ resolved
@@ -211,12 +211,10 @@
         kwargs.update(getattr(self, INSTANCE_CONFIGURATION))
 
         self.requires_context = bool(self.CONTEXT_PARAMETER_NAME)
-
-<<<<<<< HEAD
         self._created_by_functional_api = kwargs.pop(
             PARAM_CREATED_BY_FUNCTIONAL_API, False
         )
-=======
+
         enable_cache = kwargs.pop(PARAM_ENABLE_CACHE, None)
         if enable_cache is None:
             if self.requires_context:
@@ -227,7 +225,7 @@
                 logger.debug(
                     "Step '%s': Step context required and caching not "
                     "explicitly enabled.",
-                    self.step_name,
+                    self.name,
                 )
             else:
                 # Default to cache enabled if not explicitly set
@@ -235,12 +233,11 @@
 
         logger.debug(
             "Step '%s': Caching %s.",
-            self.step_name,
+            self.name,
             "enabled" if enable_cache else "disabled",
         )
         self.enable_cache = enable_cache
 
->>>>>>> 760680b7
         self._explicit_materializers: Dict[str, Type[BaseMaterializer]] = {}
         self._component: Optional[_ZenMLSimpleComponent] = None
 
