#  Copyright (c) ZenML GmbH 2022. All Rights Reserved.
#
#  Licensed under the Apache License, Version 2.0 (the "License");
#  you may not use this file except in compliance with the License.
#  You may obtain a copy of the License at:
#
#       https://www.apache.org/licenses/LICENSE-2.0
#
#  Unless required by applicable law or agreed to in writing, software
#  distributed under the License is distributed on an "AS IS" BASIS,
#  WITHOUT WARRANTIES OR CONDITIONS OF ANY KIND, either express
#  or implied. See the License for the specific language governing
#  permissions and limitations under the License.
"""SQL Zen Store implementation."""

import base64
import json
import logging
import math
import os
import re
import sys
from datetime import datetime
from functools import lru_cache
from pathlib import Path
from typing import (
    Any,
    Callable,
    ClassVar,
    Dict,
    ForwardRef,
    List,
    Optional,
    Tuple,
    Type,
    TypeVar,
    Union,
    cast,
    get_origin,
)
from uuid import UUID

<<<<<<< HEAD
from pydantic import (
    ConfigDict,
    Field,
    SecretStr,
    SerializeAsAny,
    field_validator,
    model_validator,
)
=======
from packaging import version
from pydantic import Field, SecretStr, root_validator, validator
from pydantic.json import pydantic_encoder
>>>>>>> a626c42b
from sqlalchemy import asc, desc, func
from sqlalchemy.engine import URL, Engine, make_url
from sqlalchemy.exc import (
    ArgumentError,
    IntegrityError,
    NoResultFound,
)
from sqlalchemy.orm import Mapped, noload
from sqlmodel import (
    Session,
    SQLModel,
    and_,
    col,
    create_engine,
    delete,
    or_,
    select,
)
from sqlmodel.sql.expression import Select, SelectOfScalar

from zenml.analytics.enums import AnalyticsEvent
from zenml.analytics.utils import (
    analytics_disabler,
    track_decorator,
    track_handler,
)
from zenml.config.global_config import GlobalConfiguration
from zenml.config.secrets_store_config import SecretsStoreConfiguration
from zenml.config.server_config import ServerConfiguration
from zenml.config.store_config import StoreConfiguration
from zenml.constants import (
    DEFAULT_PASSWORD,
    DEFAULT_STACK_AND_COMPONENT_NAME,
    DEFAULT_USERNAME,
    ENV_ZENML_DEFAULT_USER_NAME,
    ENV_ZENML_DEFAULT_USER_PASSWORD,
    ENV_ZENML_DISABLE_DATABASE_MIGRATION,
    SQL_STORE_BACKUP_DIRECTORY_NAME,
    TEXT_FIELD_MAX_LENGTH,
)
from zenml.enums import (
    AuthScheme,
    DatabaseBackupStrategy,
    ExecutionStatus,
    LoggingLevels,
    ModelStages,
    SecretScope,
    SecretsStoreType,
    SorterOps,
    StackComponentType,
    StepRunInputArtifactType,
    StepRunOutputArtifactType,
    StoreType,
    TaggableResourceTypes,
)
from zenml.exceptions import (
    AuthorizationException,
    BackupSecretsStoreNotConfiguredError,
    EntityExistsError,
    EventSourceExistsError,
    IllegalOperationError,
    SecretsStoreNotConfiguredError,
    StackComponentExistsError,
    StackExistsError,
    TriggerExistsError,
)
from zenml.io import fileio
from zenml.logger import get_console_handler, get_logger, get_logging_level
from zenml.models import (
    APIKeyFilter,
    APIKeyInternalResponse,
    APIKeyInternalUpdate,
    APIKeyRequest,
    APIKeyResponse,
    APIKeyRotateRequest,
    APIKeyUpdate,
    ArtifactFilter,
    ArtifactRequest,
    ArtifactResponse,
    ArtifactUpdate,
    ArtifactVersionFilter,
    ArtifactVersionRequest,
    ArtifactVersionResponse,
    ArtifactVersionUpdate,
    ArtifactVisualizationResponse,
    BaseFilter,
    BaseIdentifiedResponse,
    BaseResponse,
    CodeReferenceRequest,
    CodeReferenceResponse,
    CodeRepositoryFilter,
    CodeRepositoryRequest,
    CodeRepositoryResponse,
    CodeRepositoryUpdate,
    ComponentFilter,
    ComponentRequest,
    ComponentResponse,
    ComponentUpdate,
    EventSourceFilter,
    EventSourceRequest,
    EventSourceResponse,
    EventSourceUpdate,
    FlavorFilter,
    FlavorRequest,
    FlavorResponse,
    FlavorUpdate,
    LogsResponse,
    ModelFilter,
    ModelRequest,
    ModelResponse,
    ModelUpdate,
    ModelVersionArtifactFilter,
    ModelVersionArtifactRequest,
    ModelVersionArtifactResponse,
    ModelVersionFilter,
    ModelVersionPipelineRunFilter,
    ModelVersionPipelineRunRequest,
    ModelVersionPipelineRunResponse,
    ModelVersionRequest,
    ModelVersionResponse,
    ModelVersionUpdate,
    OAuthDeviceFilter,
    OAuthDeviceInternalRequest,
    OAuthDeviceInternalResponse,
    OAuthDeviceInternalUpdate,
    OAuthDeviceResponse,
    OAuthDeviceUpdate,
    Page,
    PipelineBuildFilter,
    PipelineBuildRequest,
    PipelineBuildResponse,
    PipelineDeploymentFilter,
    PipelineDeploymentRequest,
    PipelineDeploymentResponse,
    PipelineFilter,
    PipelineNamespaceFilter,
    PipelineNamespaceResponse,
    PipelineNamespaceResponseBody,
    PipelineRequest,
    PipelineResponse,
    PipelineRunFilter,
    PipelineRunRequest,
    PipelineRunResponse,
    PipelineRunUpdate,
    PipelineUpdate,
    RunMetadataFilter,
    RunMetadataRequest,
    RunMetadataResponse,
    ScheduleFilter,
    ScheduleRequest,
    ScheduleResponse,
    ScheduleUpdate,
    SecretFilter,
    SecretRequest,
    SecretResponse,
    SecretUpdate,
    ServerDatabaseType,
    ServerModel,
    ServiceAccountFilter,
    ServiceAccountRequest,
    ServiceAccountResponse,
    ServiceAccountUpdate,
    ServiceConnectorFilter,
    ServiceConnectorRequest,
    ServiceConnectorResourcesModel,
    ServiceConnectorResponse,
    ServiceConnectorTypeModel,
    ServiceConnectorUpdate,
    ServiceFilter,
    ServiceRequest,
    ServiceResponse,
    ServiceUpdate,
    StackFilter,
    StackRequest,
    StackResponse,
    StackUpdate,
    StepRunFilter,
    StepRunRequest,
    StepRunResponse,
    StepRunUpdate,
    TagFilter,
    TagRequest,
    TagResourceRequest,
    TagResourceResponse,
    TagResponse,
    TagUpdate,
    TriggerExecutionFilter,
    TriggerExecutionRequest,
    TriggerExecutionResponse,
    TriggerFilter,
    TriggerRequest,
    TriggerResponse,
    TriggerUpdate,
    UserAuthModel,
    UserFilter,
    UserRequest,
    UserResponse,
    UserUpdate,
    WorkspaceFilter,
    WorkspaceRequest,
    WorkspaceResponse,
    WorkspaceUpdate,
)
from zenml.models.v2.core.component import InternalComponentRequest
from zenml.models.v2.core.stack import InternalStackRequest
from zenml.service_connectors.service_connector_registry import (
    service_connector_registry,
)
from zenml.stack.flavor_registry import FlavorRegistry
from zenml.utils import uuid_utils
from zenml.utils.enum_utils import StrEnum
from zenml.utils.networking_utils import (
    replace_localhost_with_internal_hostname,
)
from zenml.utils.string_utils import random_str
from zenml.zen_stores.base_zen_store import (
    BaseZenStore,
)
from zenml.zen_stores.migrations.alembic import (
    Alembic,
)
from zenml.zen_stores.migrations.utils import MigrationUtils
from zenml.zen_stores.schemas import (
    APIKeySchema,
    ArtifactSchema,
    ArtifactVersionSchema,
    BaseSchema,
    CodeReferenceSchema,
    CodeRepositorySchema,
    EventSourceSchema,
    FlavorSchema,
    IdentitySchema,
    ModelSchema,
    ModelVersionArtifactSchema,
    ModelVersionPipelineRunSchema,
    ModelVersionSchema,
    NamedSchema,
    OAuthDeviceSchema,
    PipelineBuildSchema,
    PipelineDeploymentSchema,
    PipelineRunSchema,
    PipelineSchema,
    RunMetadataSchema,
    ScheduleSchema,
    SecretSchema,
    ServiceConnectorSchema,
    StackComponentSchema,
    StackSchema,
    StepRunInputArtifactSchema,
    StepRunOutputArtifactSchema,
    StepRunParentsSchema,
    StepRunSchema,
    TagResourceSchema,
    TagSchema,
    TriggerExecutionSchema,
    UserSchema,
    WorkspaceSchema,
)
from zenml.zen_stores.schemas.artifact_visualization_schemas import (
    ArtifactVisualizationSchema,
)
from zenml.zen_stores.schemas.logs_schemas import LogsSchema
from zenml.zen_stores.schemas.service_schemas import ServiceSchema
from zenml.zen_stores.schemas.trigger_schemas import TriggerSchema
from zenml.zen_stores.secrets_stores.base_secrets_store import BaseSecretsStore
from zenml.zen_stores.secrets_stores.sql_secrets_store import (
    SqlSecretsStoreConfiguration,
)

AnyNamedSchema = TypeVar("AnyNamedSchema", bound=NamedSchema)
AnySchema = TypeVar("AnySchema", bound=BaseSchema)

AnyResponse = TypeVar("AnyResponse", bound=BaseResponse)  # type: ignore[type-arg]  # noqa: F821
AnyIdentifiedResponse = TypeVar(
    "AnyIdentifiedResponse",
    bound=BaseIdentifiedResponse,  # type: ignore[type-arg]  # noqa: F821
)

# Enable SQL compilation caching to remove the https://sqlalche.me/e/14/cprf
# warning
SelectOfScalar.inherit_cache = True
Select.inherit_cache = True


logger = get_logger(__name__)

ZENML_SQLITE_DB_FILENAME = "zenml.db"


class SQLDatabaseDriver(StrEnum):
    """SQL database drivers supported by the SQL ZenML store."""

    MYSQL = "mysql"
    SQLITE = "sqlite"


class SqlZenStoreConfiguration(StoreConfiguration):
    """SQL ZenML store configuration.

    Attributes:
        type: The type of the store.
        secrets_store: The configuration of the secrets store to use.
            This defaults to a SQL secrets store that extends the SQL ZenML
            store.
        backup_secrets_store: The configuration of a backup secrets store to
            use in addition to the primary one as an intermediate step during
            the migration to a new secrets store.
        driver: The SQL database driver.
        database: database name. If not already present on the server, it will
            be created automatically on first access.
        username: The database username.
        password: The database password.
        ssl_ca: certificate authority certificate. Required for SSL
            enabled authentication if the CA certificate is not part of the
            certificates shipped by the operating system.
        ssl_cert: client certificate. Required for SSL enabled
            authentication if client certificates are used.
        ssl_key: client certificate private key. Required for SSL
            enabled if client certificates are used.
        ssl_verify_server_cert: set to verify the identity of the server
            against the provided server certificate.
        pool_size: The maximum number of connections to keep in the SQLAlchemy
            pool.
        max_overflow: The maximum number of connections to allow in the
            SQLAlchemy pool in addition to the pool_size.
        pool_pre_ping: Enable emitting a test statement on the SQL connection
            at the start of each connection pool checkout, to test that the
            database connection is still viable.
    """

    type: StoreType = StoreType.SQL

    secrets_store: Optional[SerializeAsAny[SecretsStoreConfiguration]] = None
    backup_secrets_store: Optional[
        SerializeAsAny[SecretsStoreConfiguration]
    ] = None

    driver: Optional[SQLDatabaseDriver] = None
    database: Optional[str] = None
    username: Optional[str] = None
    password: Optional[str] = None
    ssl_ca: Optional[str] = None
    ssl_cert: Optional[str] = None
    ssl_key: Optional[str] = None
    ssl_verify_server_cert: bool = False
    pool_size: int = 20
    max_overflow: int = 20
    pool_pre_ping: bool = True

    backup_strategy: DatabaseBackupStrategy = DatabaseBackupStrategy.IN_MEMORY
    # database backup directory
    backup_directory: str = Field(
        default_factory=lambda: os.path.join(
            GlobalConfiguration().config_directory,
            SQL_STORE_BACKUP_DIRECTORY_NAME,
        )
    )
    backup_database: Optional[str] = None

    @field_validator("secrets_store")
    @classmethod
    def validate_secrets_store(
        cls, secrets_store: Optional[SecretsStoreConfiguration]
    ) -> SecretsStoreConfiguration:
        """Ensures that the secrets store is initialized with a default SQL secrets store.

        Args:
            secrets_store: The secrets store config to be validated.

        Returns:
            The validated secrets store config.
        """
        if secrets_store is None:
            secrets_store = SqlSecretsStoreConfiguration()

        return secrets_store

    @model_validator(mode="before")
    @classmethod
    def _remove_grpc_attributes(
        self, values: Dict[str, Any]
    ) -> Dict[str, Any]:
        """Removes old GRPC attributes.

        Args:
            values: All model attribute values.

        Returns:
            The model attribute values
        """
        grpc_attribute_keys = [
            "grpc_metadata_host",
            "grpc_metadata_port",
            "grpc_metadata_ssl_ca",
            "grpc_metadata_ssl_key",
            "grpc_metadata_ssl_cert",
        ]
        grpc_values = [values.pop(key, None) for key in grpc_attribute_keys]
        if any(grpc_values):
            logger.warning(
                "The GRPC attributes %s are unused and will be removed soon. "
                "Please remove them from SQLZenStore configuration. This will "
                "become an error in future versions of ZenML."
            )

        return values

    @model_validator(mode="after")
    def _validate_backup_strategy(self) -> "SqlZenStoreConfiguration":
        """Validate the backup strategy.

        Args:
            values: All model attribute values.

        Returns:
            The model attribute values.

        Raises:
            ValueError: If the backup database name is not set when the backup
                database is requested.
        """
        if (
            self.backup_strategy == DatabaseBackupStrategy.DATABASE
            and not self.backup_database
        ):
            raise ValueError(
                "The `backup_database` attribute must also be set if the "
                "backup strategy is set to use a backup database."
            )

        return self

    @model_validator(mode="after")
    def _validate_url(self) -> "SqlZenStoreConfiguration":
        """Validate the SQL URL.

        The validator also moves the MySQL username, password and database
        parameters from the URL into the other configuration arguments, if they
        are present in the URL.

        Args:
            values: The values to validate.

        Returns:
            The validated values.

        Raises:
            ValueError: If the URL is invalid or the SQL driver is not
                supported.
        """
        if self.url is None:
            return self

        # When running inside a container, if the URL uses localhost, the
        # target service will not be available. We try to replace localhost
        # with one of the special Docker or K3D internal hostnames.
        url = replace_localhost_with_internal_hostname(self.url)

        try:
            sql_url = make_url(url)
        except ArgumentError as e:
            raise ValueError(
                "Invalid SQL URL `%s`: %s. The URL must be in the format "
                "`driver://[[username:password@]hostname:port]/database["
                "?<extra-args>]`.",
                url,
                str(e),
            )

        if sql_url.drivername not in SQLDatabaseDriver.values():
            raise ValueError(
                "Invalid SQL driver value `%s`: The driver must be one of: %s.",
                url,
                ", ".join(SQLDatabaseDriver.values()),
            )
        self.driver = SQLDatabaseDriver(sql_url.drivername)
        if sql_url.drivername == SQLDatabaseDriver.SQLITE:
            if (
                sql_url.username
                or sql_url.password
                or sql_url.query
                or sql_url.database is None
            ):
                raise ValueError(
                    "Invalid SQLite URL `%s`: The URL must be in the "
                    "format `sqlite:///path/to/database.db`.",
                    url,
                )
            if self.username or self.password:
                raise ValueError(
                    "Invalid SQLite configuration: The username and password "
                    "must not be set",
                    url,
                )
            self.database = sql_url.database
        elif sql_url.drivername == SQLDatabaseDriver.MYSQL:
            if sql_url.username:
                self.username = sql_url.username
                sql_url = sql_url._replace(username=None)
            if sql_url.password:
                self.password = sql_url.password
                sql_url = sql_url._replace(password=None)
            if sql_url.database:
                self.database = sql_url.database
                sql_url = sql_url._replace(database=None)
            if sql_url.query:
                for k, v in sql_url.query.items():
                    if k == "ssl_ca":
                        self.ssl_ca = v
                    elif k == "ssl_cert":
                        self.ssl_cert = v
                    elif k == "ssl_key":
                        self.ssl_key = v
                    elif k == "ssl_verify_server_cert":
                        self.ssl_verify_server_cert = v
                    else:
                        raise ValueError(
                            "Invalid MySQL URL query parameter `%s`: The "
                            "parameter must be one of: ssl_ca, ssl_cert, "
                            "ssl_key, or ssl_verify_server_cert.",
                            k,
                        )
                sql_url = sql_url._replace(query={})

            database = self.database
            if not self.username or not self.password or not database:
                raise ValueError(
                    "Invalid MySQL configuration: The username, password and "
                    "database must be set in the URL or as configuration "
                    "attributes",
                )

            regexp = r"^[^\\/?%*:|\"<>.-]{1,64}$"
            match = re.match(regexp, database)
            if not match:
                raise ValueError(
                    f"The database name does not conform to the required "
                    f"format "
                    f"rules ({regexp}): {database}"
                )

            # Save the certificates in a secure location on disk
            secret_folder = Path(
                GlobalConfiguration().local_stores_path,
                "certificates",
            )
            for key in ["ssl_key", "ssl_ca", "ssl_cert"]:
                content = getattr(self, key)
                if content and not os.path.isfile(content):
                    fileio.makedirs(str(secret_folder))
                    file_path = Path(secret_folder, f"{key}.pem")
                    with os.fdopen(
                        os.open(
                            file_path, flags=os.O_RDWR | os.O_CREAT, mode=0o600
                        ),
                        "w",
                    ) as f:
                        f.write(content)
<<<<<<< HEAD
                    file_path.chmod(0o600)
                    setattr(self, key, str(file_path))
=======
                    values[key] = str(file_path)
>>>>>>> a626c42b

        self.url = str(sql_url)
        return self

    @staticmethod
    def get_local_url(path: str) -> str:
        """Get a local SQL url for a given local path.

        Args:
            path: The path to the local sqlite file.

        Returns:
            The local SQL url for the given path.
        """
        return f"sqlite:///{path}/{ZENML_SQLITE_DB_FILENAME}"

    @classmethod
    def supports_url_scheme(cls, url: str) -> bool:
        """Check if a URL scheme is supported by this store.

        Args:
            url: The URL to check.

        Returns:
            True if the URL scheme is supported, False otherwise.
        """
        return make_url(url).drivername in SQLDatabaseDriver.values()

    def expand_certificates(self) -> None:
        """Expands the certificates in the verify_ssl field."""
        # Load the certificate values back into the configuration
        for key in ["ssl_key", "ssl_ca", "ssl_cert"]:
            file_path = getattr(self, key, None)
            if file_path and os.path.isfile(file_path):
                with open(file_path, "r") as f:
                    setattr(self, key, f.read())

    def get_sqlalchemy_config(
        self,
        database: Optional[str] = None,
    ) -> Tuple[URL, Dict[str, Any], Dict[str, Any]]:
        """Get the SQLAlchemy engine configuration for the SQL ZenML store.

        Args:
            database: Custom database name to use. If not set, the database name
                from the configuration will be used.

        Returns:
            The URL and connection arguments for the SQLAlchemy engine.

        Raises:
            NotImplementedError: If the SQL driver is not supported.
        """
        sql_url = make_url(self.url)
        sqlalchemy_connect_args: Dict[str, Any] = {}
        engine_args = {}
        if sql_url.drivername == SQLDatabaseDriver.SQLITE:
            assert self.database is not None
            # The following default value is needed for sqlite to avoid the
            # Error:
            #   sqlite3.ProgrammingError: SQLite objects created in a thread can
            #   only be used in that same thread.
            sqlalchemy_connect_args = {"check_same_thread": False}
        elif sql_url.drivername == SQLDatabaseDriver.MYSQL:
            # all these are guaranteed by our root validator
            assert self.database is not None
            assert self.username is not None
            assert self.password is not None
            assert sql_url.host is not None

            if not database:
                database = self.database

            engine_args = {
                "pool_size": self.pool_size,
                "max_overflow": self.max_overflow,
                "pool_pre_ping": self.pool_pre_ping,
            }

            sql_url = sql_url._replace(
                drivername="mysql+pymysql",
                username=self.username,
                password=self.password,
                database=database,
            )

            sqlalchemy_ssl_args: Dict[str, Any] = {}

            # Handle SSL params
            for key in ["ssl_key", "ssl_ca", "ssl_cert"]:
                ssl_setting = getattr(self, key)
                if not ssl_setting:
                    continue
                if not os.path.isfile(ssl_setting):
                    logger.warning(
                        f"Database SSL setting `{key}` is not a file. "
                    )
                sqlalchemy_ssl_args[key.lstrip("ssl_")] = ssl_setting
            if len(sqlalchemy_ssl_args) > 0:
                sqlalchemy_ssl_args["check_hostname"] = (
                    self.ssl_verify_server_cert
                )
                sqlalchemy_connect_args["ssl"] = sqlalchemy_ssl_args
        else:
            raise NotImplementedError(
                f"SQL driver `{sql_url.drivername}` is not supported."
            )

        return sql_url, sqlalchemy_connect_args, engine_args

    model_config = ConfigDict(
        # Don't validate attributes when assigning them. This is necessary
        # because the certificate attributes can be expanded to the contents
        # of the certificate files.
        validate_assignment=False,
        # Forbid extra attributes set in the class.
        extra="forbid",
    )


class SqlZenStore(BaseZenStore):
    """Store Implementation that uses SQL database backend.

    Attributes:
        config: The configuration of the SQL ZenML store.
        skip_migrations: Whether to skip migrations when initializing the store.
        TYPE: The type of the store.
        CONFIG_TYPE: The type of the store configuration.
        _engine: The SQLAlchemy engine.
    """

    config: SqlZenStoreConfiguration
    skip_migrations: bool = False
    TYPE: ClassVar[StoreType] = StoreType.SQL
    CONFIG_TYPE: ClassVar[Type[StoreConfiguration]] = SqlZenStoreConfiguration

    _engine: Optional[Engine] = None
    _migration_utils: Optional[MigrationUtils] = None
    _alembic: Optional[Alembic] = None
    _secrets_store: Optional[BaseSecretsStore] = None
    _backup_secrets_store: Optional[BaseSecretsStore] = None

    @property
    def secrets_store(self) -> "BaseSecretsStore":
        """The secrets store associated with this store.

        Returns:
            The secrets store associated with this store.

        Raises:
            SecretsStoreNotConfiguredError: If no secrets store is configured.
        """
        if self._secrets_store is None:
            raise SecretsStoreNotConfiguredError(
                "No secrets store is configured. Please configure a secrets "
                "store to create and manage ZenML secrets."
            )

        return self._secrets_store

    @property
    def backup_secrets_store(self) -> Optional["BaseSecretsStore"]:
        """The backup secrets store associated with this store.

        Returns:
            The backup secrets store associated with this store.
        """
        return self._backup_secrets_store

    @property
    def engine(self) -> Engine:
        """The SQLAlchemy engine.

        Returns:
            The SQLAlchemy engine.

        Raises:
            ValueError: If the store is not initialized.
        """
        if not self._engine:
            raise ValueError("Store not initialized")
        return self._engine

    @property
    def migration_utils(self) -> MigrationUtils:
        """The migration utils.

        Returns:
            The migration utils.

        Raises:
            ValueError: If the store is not initialized.
        """
        if not self._migration_utils:
            raise ValueError("Store not initialized")
        return self._migration_utils

    @property
    def alembic(self) -> Alembic:
        """The Alembic wrapper.

        Returns:
            The Alembic wrapper.

        Raises:
            ValueError: If the store is not initialized.
        """
        if not self._alembic:
            raise ValueError("Store not initialized")
        return self._alembic

    @classmethod
    def filter_and_paginate(
        cls,
        session: Session,
        query: Union[Select[Any], SelectOfScalar[Any]],
        table: Type[AnySchema],
        filter_model: BaseFilter,
        custom_schema_to_model_conversion: Optional[
            Callable[..., AnyResponse]
        ] = None,
        custom_fetch: Optional[
            Callable[
                [
                    Session,
                    Union[Select[Any], SelectOfScalar[Any]],
                    BaseFilter,
                ],
                List[Any],
            ]
        ] = None,
        hydrate: bool = False,
    ) -> Page[AnyResponse]:
        """Given a query, return a Page instance with a list of filtered Models.

        Args:
            session: The SQLModel Session
            query: The query to execute
            table: The table to select from
            filter_model: The filter to use, including pagination and sorting
            custom_schema_to_model_conversion: Callable to convert the schema
                into a model. This is used if the Model contains additional
                data that is not explicitly stored as a field or relationship
                on the model.
            custom_fetch: Custom callable to use to fetch items from the
                database for a given query. This is used if the items fetched
                from the database need to be processed differently (e.g. to
                perform additional filtering). The callable should take a
                `Session`, a `Select` query and a `BaseFilterModel` filter as
                arguments and return a `List` of items.
            hydrate: Flag deciding whether to hydrate the output model(s)
                by including metadata fields in the response.

        Returns:
            The Domain Model representation of the DB resource

        Raises:
            ValueError: if the filtered page number is out of bounds.
            RuntimeError: if the schema does not have a `to_model` method.
        """
        query = filter_model.apply_filter(query=query, table=table)

        # Get the total amount of items in the database for a given query
        custom_fetch_result: Optional[List[Any]] = None
        if custom_fetch:
            custom_fetch_result = custom_fetch(session, query, filter_model)
            total = len(custom_fetch_result)
        else:
            total = (
                session.query(func.count())
                .select_from(query.options(noload("*")).subquery())
                .scalar()
            )

        # Sorting
        column, operand = filter_model.sorting_params
        if operand == SorterOps.DESCENDING:
            sort_clause = desc(getattr(table, column))
        else:
            sort_clause = asc(getattr(table, column))

        # We always add the `id` column as a tiebreaker to ensure a stable,
        # repeatable order of items, otherwise subsequent pages might contain
        # the same items.
        query = query.order_by(sort_clause, asc(table.id))

        # Get the total amount of pages in the database for a given query
        if total == 0:
            total_pages = 1
        else:
            total_pages = math.ceil(total / filter_model.size)

        if filter_model.page > total_pages:
            raise ValueError(
                f"Invalid page {filter_model.page}. The requested page size is "
                f"{filter_model.size} and there are a total of {total} items "
                f"for this query. The maximum page value therefore is "
                f"{total_pages}."
            )

        # Get a page of the actual data
        item_schemas: List[AnySchema]
        if custom_fetch:
            assert custom_fetch_result is not None
            item_schemas = custom_fetch_result
            # select the items in the current page
            item_schemas = item_schemas[
                filter_model.offset : filter_model.offset + filter_model.size
            ]
        else:
            item_schemas = (
                session.exec(
                    query.limit(filter_model.size).offset(filter_model.offset)
                )
                .unique()
                .all()
            )

        # Convert this page of items from schemas to models.
        items: List[AnyResponse] = []
        for schema in item_schemas:
            # If a custom conversion function is provided, use it.
            if custom_schema_to_model_conversion:
                items.append(custom_schema_to_model_conversion(schema))
                continue
            # Otherwise, try to use the `to_model` method of the schema.
            to_model = getattr(schema, "to_model", None)
            if callable(to_model):
                items.append(to_model(include_metadata=hydrate))
                continue
            # If neither of the above work, raise an error.
            raise RuntimeError(
                f"Cannot convert schema `{schema.__class__.__name__}` to model "
                "since it does not have a `to_model` method."
            )

        return Page[Any](
            total=total,
            total_pages=total_pages,
            items=items,
            index=filter_model.page,
            max_size=filter_model.size,
        )

    # ====================================
    # ZenML Store interface implementation
    # ====================================

    # --------------------------------
    # Initialization and configuration
    # --------------------------------

    def _initialize(self) -> None:
        """Initialize the SQL store."""
        logger.debug("Initializing SqlZenStore at %s", self.config.url)

        url, connect_args, engine_args = self.config.get_sqlalchemy_config()
        self._engine = create_engine(
            url=url, connect_args=connect_args, **engine_args
        )
        self._migration_utils = MigrationUtils(
            url=url,
            connect_args=connect_args,
            engine_args=engine_args,
        )

        # SQLite: As long as the parent directory exists, SQLAlchemy will
        # automatically create the database.
        if (
            self.config.driver == SQLDatabaseDriver.SQLITE
            and self.config.database
            and not fileio.exists(self.config.database)
        ):
            fileio.makedirs(os.path.dirname(self.config.database))

        # MySQL: We might need to create the database manually.
        # To do so, we create a new engine that connects to the `mysql` database
        # and then create the desired database.
        # See https://stackoverflow.com/a/8977109
        if (
            self.config.driver == SQLDatabaseDriver.MYSQL
            and self.config.database
        ):
            if not self.migration_utils.database_exists():
                self.migration_utils.create_database()

        self._alembic = Alembic(self.engine)

        if (
            not self.skip_migrations
            and ENV_ZENML_DISABLE_DATABASE_MIGRATION not in os.environ
        ):
            self.migrate_database()

        secrets_store_config = self.config.secrets_store

        # Initialize the secrets store
        if (
            secrets_store_config
            and secrets_store_config.type != SecretsStoreType.NONE
        ):
            secrets_store_class = BaseSecretsStore.get_store_class(
                secrets_store_config
            )
            self._secrets_store = secrets_store_class(
                zen_store=self,
                config=secrets_store_config,
            )
            # Update the config with the actual secrets store config
            # to reflect the default values in the saved configuration
            self.config.secrets_store = self._secrets_store.config

        backup_secrets_store_config = self.config.backup_secrets_store

        # Initialize the backup secrets store, if configured
        if (
            backup_secrets_store_config
            and backup_secrets_store_config.type != SecretsStoreType.NONE
        ):
            secrets_store_class = BaseSecretsStore.get_store_class(
                backup_secrets_store_config
            )
            self._backup_secrets_store = secrets_store_class(
                zen_store=self,
                config=backup_secrets_store_config,
            )
            # Update the config with the actual secrets store config
            # to reflect the default values in the saved configuration
            self.config.backup_secrets_store = (
                self._backup_secrets_store.config
            )

    def _initialize_database(self) -> None:
        """Initialize the database on first use."""
        self._get_or_create_default_workspace()

        config = ServerConfiguration.get_server_config()
        # If the auth scheme is external, don't create the default user
        if config.auth_scheme != AuthScheme.EXTERNAL:
            self._get_or_create_default_user()

    def _get_db_backup_file_path(self) -> str:
        """Get the path to the database backup file.

        Returns:
            The path to the configured database backup file.
        """
        if self.config.driver == SQLDatabaseDriver.SQLITE:
            return os.path.join(
                self.config.backup_directory,
                # Add the -backup suffix to the database filename
                ZENML_SQLITE_DB_FILENAME[:-3] + "-backup.db",
            )

        # For a MySQL database, we need to dump the database to a JSON
        # file
        return os.path.join(
            self.config.backup_directory,
            f"{self.engine.url.database}-backup.json",
        )

    def backup_database(
        self,
        strategy: Optional[DatabaseBackupStrategy] = None,
        location: Optional[str] = None,
        overwrite: bool = False,
    ) -> Tuple[str, Any]:
        """Backup the database.

        Args:
            strategy: Custom backup strategy to use. If not set, the backup
                strategy from the store configuration will be used.
            location: Custom target location to backup the database to. If not
                set, the configured backup location will be used. Depending on
                the backup strategy, this can be a file path or a database name.
            overwrite: Whether to overwrite an existing backup if it exists.
                If set to False, the existing backup will be reused.

        Returns:
            The location where the database was backed up to and an accompanying
            user-friendly message that describes the backup location, or None
            if no backup was created (i.e. because the backup already exists).

        Raises:
            ValueError: If the backup database name is not set when the backup
                database is requested or if the backup strategy is invalid.
        """
        strategy = strategy or self.config.backup_strategy

        if (
            strategy == DatabaseBackupStrategy.DUMP_FILE
            or self.config.driver == SQLDatabaseDriver.SQLITE
        ):
            dump_file = location or self._get_db_backup_file_path()

            if not overwrite and os.path.isfile(dump_file):
                logger.warning(
                    f"A previous backup file already exists at '{dump_file}'. "
                    "Reusing the existing backup."
                )
            else:
                self.migration_utils.backup_database_to_file(
                    dump_file=dump_file
                )
            return f"the '{dump_file}' backup file", dump_file
        elif strategy == DatabaseBackupStrategy.DATABASE:
            backup_db_name = location or self.config.backup_database
            if not backup_db_name:
                raise ValueError(
                    "The backup database name must be set in the store "
                    "configuration to use the backup database strategy."
                )

            if not overwrite and self.migration_utils.database_exists(
                backup_db_name
            ):
                logger.warning(
                    "A previous backup database already exists at "
                    f"'{backup_db_name}'. Reusing the existing backup."
                )
            else:
                self.migration_utils.backup_database_to_db(
                    backup_db_name=backup_db_name
                )
            return f"the '{backup_db_name}' backup database", backup_db_name
        elif strategy == DatabaseBackupStrategy.IN_MEMORY:
            return (
                "memory",
                self.migration_utils.backup_database_to_memory(),
            )

        else:
            raise ValueError(f"Invalid backup strategy: {strategy}.")

    def restore_database(
        self,
        strategy: Optional[DatabaseBackupStrategy] = None,
        location: Optional[Any] = None,
        cleanup: bool = False,
    ) -> None:
        """Restore the database.

        Args:
            strategy: Custom backup strategy to use. If not set, the backup
                strategy from the store configuration will be used.
            location: Custom target location to restore the database from. If
                not set, the configured backup location will be used. Depending
                on the backup strategy, this can be a file path, a database
                name or an in-memory database representation.
            cleanup: Whether to cleanup the backup after restoring the database.

        Raises:
            ValueError: If the backup database name is not set when the backup
                database is requested or if the backup strategy is invalid.
        """
        strategy = strategy or self.config.backup_strategy

        if (
            strategy == DatabaseBackupStrategy.DUMP_FILE
            or self.config.driver == SQLDatabaseDriver.SQLITE
        ):
            dump_file = location or self._get_db_backup_file_path()
            self.migration_utils.restore_database_from_file(
                dump_file=dump_file
            )
        elif strategy == DatabaseBackupStrategy.DATABASE:
            backup_db_name = location or self.config.backup_database
            if not backup_db_name:
                raise ValueError(
                    "The backup database name must be set in the store "
                    "configuration to use the backup database strategy."
                )

            self.migration_utils.restore_database_from_db(
                backup_db_name=backup_db_name
            )
        elif strategy == DatabaseBackupStrategy.IN_MEMORY:
            if location is None or not isinstance(location, list):
                raise ValueError(
                    "The in-memory database representation must be provided "
                    "to restore the database from an in-memory backup."
                )
            self.migration_utils.restore_database_from_memory(db_dump=location)

        else:
            raise ValueError(f"Invalid backup strategy: {strategy}.")

        if cleanup:
            self.cleanup_database_backup()

    def cleanup_database_backup(
        self,
        strategy: Optional[DatabaseBackupStrategy] = None,
        location: Optional[Any] = None,
    ) -> None:
        """Delete the database backup.

        Args:
            strategy: Custom backup strategy to use. If not set, the backup
                strategy from the store configuration will be used.
            location: Custom target location to delete the database backup
                from. If not set, the configured backup location will be used.
                Depending on the backup strategy, this can be a file path or a
                database name.

        Raises:
            ValueError: If the backup database name is not set when the backup
                database is requested.
        """
        strategy = strategy or self.config.backup_strategy

        if (
            strategy == DatabaseBackupStrategy.DUMP_FILE
            or self.config.driver == SQLDatabaseDriver.SQLITE
        ):
            dump_file = location or self._get_db_backup_file_path()
            if dump_file is not None and os.path.isfile(dump_file):
                try:
                    os.remove(dump_file)
                except OSError:
                    logger.warning(
                        f"Failed to cleanup database dump file "
                        f"{dump_file}."
                    )
                else:
                    logger.info(
                        f"Successfully cleaned up database dump file "
                        f"{dump_file}."
                    )
        elif strategy == DatabaseBackupStrategy.DATABASE:
            backup_db_name = location or self.config.backup_database

            if not backup_db_name:
                raise ValueError(
                    "The backup database name must be set in the store "
                    "configuration to use the backup database strategy."
                )
            if self.migration_utils.database_exists(backup_db_name):
                # Drop the backup database
                self.migration_utils.drop_database(
                    database=backup_db_name,
                )
                logger.info(
                    f"Successfully cleaned up backup database "
                    f"{backup_db_name}."
                )

    def migrate_database(self) -> None:
        """Migrate the database to the head as defined by the python package.

        Raises:
            RuntimeError: If the database exists and is not empty but has never
                been migrated with alembic before.
        """
        alembic_logger = logging.getLogger("alembic")

        # remove all existing handlers
        while len(alembic_logger.handlers):
            alembic_logger.removeHandler(alembic_logger.handlers[0])

        logging_level = get_logging_level()

        # suppress alembic info logging if the zenml logging level is not debug
        if logging_level == LoggingLevels.DEBUG:
            alembic_logger.setLevel(logging.DEBUG)
        else:
            alembic_logger.setLevel(logging.WARNING)

        alembic_logger.addHandler(get_console_handler())

        # We need to account for 3 distinct cases here:
        # 1. the database is completely empty (not initialized)
        # 2. the database is not empty and has been migrated with alembic before
        # 3. the database is not empty, but has never been migrated with alembic
        #   before (i.e. was created with SQLModel back when alembic wasn't
        #   used). We don't support this direct upgrade case anymore.
        current_revisions = self.alembic.current_revisions()
        head_revisions = self.alembic.head_revisions()
        if len(current_revisions) >= 1:
            # Case 2: the database has been migrated with alembic before. Just
            # upgrade to the latest revision.
            if len(current_revisions) > 1:
                logger.warning(
                    "The ZenML database has more than one migration head "
                    "revision. This is not expected and might indicate a "
                    "database migration problem. Please raise an issue on "
                    "GitHub if you encounter this."
                )

            logger.debug("Current revisions: %s", current_revisions)
            logger.debug("Head revisions: %s", head_revisions)

            # If the current revision and head revision don't match, a database
            # migration that changes the database structure or contents may
            # actually be performed, in which case we enable the backup
            # functionality. We only enable the backup functionality if the
            # database will actually be changed, to avoid the overhead for
            # unnecessary backups.
            backup_enabled = (
                self.config.backup_strategy != DatabaseBackupStrategy.DISABLED
                and set(current_revisions) != set(head_revisions)
            )
            backup_location: Optional[Any] = None
            backup_location_msg: Optional[str] = None

            if backup_enabled:
                try:
                    logger.info("Backing up the database before migration.")
                    (
                        backup_location_msg,
                        backup_location,
                    ) = self.backup_database(overwrite=True)
                except Exception as e:
                    # The database backup feature was not entirely functional
                    # in ZenML 0.56.3 and earlier, due to inconsistencies in the
                    # database schema. If the database is at version 0.56.3
                    # or earlier and if the backup fails, we only log the
                    # exception and leave the upgrade process to proceed.
                    allow_backup_failures = False
                    try:
                        if version.parse(
                            current_revisions[0]
                        ) <= version.parse("0.56.3"):
                            allow_backup_failures = True
                    except version.InvalidVersion:
                        # This can happen if the database is not currently
                        # stamped with an official ZenML version (e.g. in
                        # development environments).
                        pass

                    if allow_backup_failures:
                        logger.exception(
                            "Failed to backup the database. The database "
                            "upgrade will proceed without a backup."
                        )
                    else:
                        raise RuntimeError(
                            f"Failed to backup the database: {str(e)}. "
                            "Please check the logs for more details. "
                            "If you would like to disable the database backup "
                            "functionality, set the `backup_strategy` attribute "
                            "of the store configuration to `disabled`."
                        ) from e
                else:
                    if backup_location is not None:
                        logger.info(
                            "Database successfully backed up to "
                            f"{backup_location_msg}. If something goes wrong "
                            "with the upgrade, ZenML will attempt to restore "
                            "the database from this backup automatically."
                        )

            try:
                self.alembic.upgrade()
            except Exception as e:
                if backup_enabled and backup_location:
                    logger.exception(
                        "Failed to migrate the database. Attempting to restore "
                        f"the database from {backup_location_msg}."
                    )
                    try:
                        self.restore_database(location=backup_location)
                    except Exception:
                        logger.exception(
                            "Failed to restore the database from "
                            f"{backup_location_msg}. Please "
                            "check the logs for more details. You might need "
                            "to restore the database manually."
                        )
                    else:
                        raise RuntimeError(
                            "The database migration failed, but the database "
                            "was successfully restored from the backup. "
                            "You can safely retry the upgrade or revert to "
                            "the previous version of ZenML. Please check the "
                            "logs for more details."
                        ) from e
                raise RuntimeError(
                    f"The database migration failed: {str(e)}"
                ) from e

            else:
                # We always remove the backup after a successful upgrade,
                # not just to avoid cluttering the disk, but also to avoid
                # reusing an outdated database from the backup in case of
                # future upgrade failures.
                try:
                    self.cleanup_database_backup()
                except Exception:
                    logger.exception("Failed to cleanup the database backup.")

        elif self.alembic.db_is_empty():
            # Case 1: the database is empty. We can just create the
            # tables from scratch with from SQLModel. After tables are
            # created we put an alembic revision to latest and populate
            # identity table with needed info.
            logger.info("Creating database tables")
            with self.engine.begin() as conn:
                SQLModel.metadata.create_all(conn)
            with Session(self.engine) as session:
                id_ = (
                    ServerConfiguration.get_server_config().external_server_id
                    or GlobalConfiguration().user_id
                )
                session.add(IdentitySchema(id=id_))
                session.commit()
            self.alembic.stamp("head")
        else:
            # Case 3: the database is not empty, but has never been
            # migrated with alembic before. We don't support this direct
            # upgrade case anymore. The user needs to run a two-step
            # upgrade.
            raise RuntimeError(
                "The ZenML database has never been migrated with alembic "
                "before. This can happen if you are performing a direct "
                "upgrade from a really old version of ZenML. This direct "
                "upgrade path is not supported anymore. Please upgrade "
                "your ZenML installation first to 0.54.0 or an earlier "
                "version and then to the latest version."
            )

        # If an alembic migration took place, all non-custom flavors are purged
        #  and the FlavorRegistry recreates all in-built and integration
        #  flavors in the db.
        revisions_afterwards = self.alembic.current_revisions()

        if current_revisions != revisions_afterwards:
            self._sync_flavors()

    def _sync_flavors(self) -> None:
        """Purge all in-built and integration flavors from the DB and sync."""
        FlavorRegistry().register_flavors(store=self)

    def get_store_info(self) -> ServerModel:
        """Get information about the store.

        Returns:
            Information about the store.
        """
        model = super().get_store_info()
        sql_url = make_url(self.config.url)
        model.database_type = ServerDatabaseType(sql_url.drivername)
        # Fetch the deployment ID from the database and use it to replace
        # the one fetched from the global configuration
        model.id = self.get_deployment_id()
        return model

    def get_deployment_id(self) -> UUID:
        """Get the ID of the deployment.

        Returns:
            The ID of the deployment.

        Raises:
            KeyError: If the deployment ID could not be loaded from the
                database.
        """
        # Fetch the deployment ID from the database
        with Session(self.engine) as session:
            identity = session.exec(select(IdentitySchema)).first()

            if identity is None:
                raise KeyError(
                    "The deployment ID could not be loaded from the database."
                )
            return identity.id

    # ------------------------- API Keys -------------------------

    def _get_api_key(
        self,
        service_account_id: UUID,
        api_key_name_or_id: Union[str, UUID],
        session: Session,
    ) -> APIKeySchema:
        """Helper method to fetch an API key by name or ID.

        Args:
            service_account_id: The ID of the service account for which to
                fetch the API key.
            api_key_name_or_id: The name or ID of the API key to get.
            session: The database session to use for the query.

        Returns:
            The requested API key.

        Raises:
            KeyError: if the name or ID does not identify an API key that is
                configured for the given service account.
        """
        # Fetch the service account, to make sure it exists
        service_account = self._get_account_schema(
            service_account_id, session=session, service_account=True
        )

        if uuid_utils.is_valid_uuid(api_key_name_or_id):
            filter_params = APIKeySchema.id == api_key_name_or_id
        else:
            filter_params = APIKeySchema.name == api_key_name_or_id

        api_key = session.exec(
            select(APIKeySchema)
            .where(filter_params)
            .where(APIKeySchema.service_account_id == service_account.id)
        ).first()

        if api_key is None:
            raise KeyError(
                f"An API key with ID or name '{api_key_name_or_id}' is not "
                f"configured for service account with ID "
                f"'{service_account_id}'."
            )
        return api_key

    def create_api_key(
        self, service_account_id: UUID, api_key: APIKeyRequest
    ) -> APIKeyResponse:
        """Create a new API key for a service account.

        Args:
            service_account_id: The ID of the service account for which to
                create the API key.
            api_key: The API key to create.

        Returns:
            The created API key.

        Raises:
            EntityExistsError: If an API key with the same name is already
                configured for the same service account.
        """
        with Session(self.engine) as session:
            # Fetch the service account
            service_account = self._get_account_schema(
                service_account_id, session=session, service_account=True
            )

            # Check if a key with the same name already exists for the same
            # service account
            try:
                self._get_api_key(
                    service_account_id=service_account.id,
                    api_key_name_or_id=api_key.name,
                    session=session,
                )
                raise EntityExistsError(
                    f"Unable to register API key with name '{api_key.name}': "
                    "Found an existing API key with the same name configured "
                    f"for the same '{service_account.name}' service account."
                )
            except KeyError:
                pass

            new_api_key, key_value = APIKeySchema.from_request(
                service_account_id=service_account.id,
                request=api_key,
            )
            session.add(new_api_key)
            session.commit()

            api_key_model = new_api_key.to_model(include_metadata=True)
            api_key_model.set_key(key_value)
            return api_key_model

    def get_api_key(
        self,
        service_account_id: UUID,
        api_key_name_or_id: Union[str, UUID],
        hydrate: bool = True,
    ) -> APIKeyResponse:
        """Get an API key for a service account.

        Args:
            service_account_id: The ID of the service account for which to fetch
                the API key.
            api_key_name_or_id: The name or ID of the API key to get.
            hydrate: Flag deciding whether to hydrate the output model(s)
                by including metadata fields in the response.

        Returns:
            The API key with the given ID.
        """
        with Session(self.engine) as session:
            api_key = self._get_api_key(
                service_account_id=service_account_id,
                api_key_name_or_id=api_key_name_or_id,
                session=session,
            )
            return api_key.to_model(include_metadata=hydrate)

    def get_internal_api_key(
        self, api_key_id: UUID, hydrate: bool = True
    ) -> APIKeyInternalResponse:
        """Get internal details for an API key by its unique ID.

        Args:
            api_key_id: The ID of the API key to get.
            hydrate: Flag deciding whether to hydrate the output model(s)
                by including metadata fields in the response.

        Returns:
            The internal details for the API key with the given ID.

        Raises:
            KeyError: if the API key doesn't exist.
        """
        with Session(self.engine) as session:
            api_key = session.exec(
                select(APIKeySchema).where(APIKeySchema.id == api_key_id)
            ).first()
            if api_key is None:
                raise KeyError(f"API key with ID {api_key_id} not found.")
            return api_key.to_internal_model(hydrate=hydrate)

    def list_api_keys(
        self,
        service_account_id: UUID,
        filter_model: APIKeyFilter,
        hydrate: bool = False,
    ) -> Page[APIKeyResponse]:
        """List all API keys for a service account matching the given filter criteria.

        Args:
            service_account_id: The ID of the service account for which to list
                the API keys.
            filter_model: All filter parameters including pagination
                params.
            hydrate: Flag deciding whether to hydrate the output model(s)
                by including metadata fields in the response.

        Returns:
            A list of all API keys matching the filter criteria.
        """
        with Session(self.engine) as session:
            # Fetch the service account
            service_account = self._get_account_schema(
                service_account_id, session=session, service_account=True
            )

            filter_model.set_service_account(service_account.id)
            query = select(APIKeySchema)
            return self.filter_and_paginate(
                session=session,
                query=query,
                table=APIKeySchema,
                filter_model=filter_model,
                hydrate=hydrate,
            )

    def update_api_key(
        self,
        service_account_id: UUID,
        api_key_name_or_id: Union[str, UUID],
        api_key_update: APIKeyUpdate,
    ) -> APIKeyResponse:
        """Update an API key for a service account.

        Args:
            service_account_id: The ID of the service account for which to update
                the API key.
            api_key_name_or_id: The name or ID of the API key to update.
            api_key_update: The update request on the API key.

        Returns:
            The updated API key.

        Raises:
            EntityExistsError: if the API key update would result in a name
                conflict with an existing API key for the same service account.
        """
        with Session(self.engine) as session:
            api_key = self._get_api_key(
                service_account_id=service_account_id,
                api_key_name_or_id=api_key_name_or_id,
                session=session,
            )

            if api_key_update.name and api_key.name != api_key_update.name:
                # Check if a key with the new name already exists for the same
                # service account
                try:
                    self._get_api_key(
                        service_account_id=service_account_id,
                        api_key_name_or_id=api_key_update.name,
                        session=session,
                    )

                    raise EntityExistsError(
                        f"Unable to update API key with name "
                        f"'{api_key_update.name}': Found an existing API key "
                        "with the same name configured for the same "
                        f"'{api_key.service_account.name}' service account."
                    )
                except KeyError:
                    pass

            api_key.update(update=api_key_update)
            session.add(api_key)
            session.commit()

            # Refresh the Model that was just created
            session.refresh(api_key)
            return api_key.to_model(include_metadata=True)

    def update_internal_api_key(
        self, api_key_id: UUID, api_key_update: APIKeyInternalUpdate
    ) -> APIKeyResponse:
        """Update an API key with internal details.

        Args:
            api_key_id: The ID of the API key.
            api_key_update: The update request on the API key.

        Returns:
            The updated API key.

        Raises:
            KeyError: if the API key doesn't exist.
        """
        with Session(self.engine) as session:
            api_key = session.exec(
                select(APIKeySchema).where(APIKeySchema.id == api_key_id)
            ).first()

            if not api_key:
                raise KeyError(f"API key with ID {api_key_id} not found.")

            api_key.internal_update(update=api_key_update)
            session.add(api_key)
            session.commit()

            # Refresh the Model that was just created
            session.refresh(api_key)
            return api_key.to_model(include_metadata=True)

    def rotate_api_key(
        self,
        service_account_id: UUID,
        api_key_name_or_id: Union[str, UUID],
        rotate_request: APIKeyRotateRequest,
    ) -> APIKeyResponse:
        """Rotate an API key for a service account.

        Args:
            service_account_id: The ID of the service account for which to
                rotate the API key.
            api_key_name_or_id: The name or ID of the API key to rotate.
            rotate_request: The rotate request on the API key.

        Returns:
            The updated API key.
        """
        with Session(self.engine) as session:
            api_key = self._get_api_key(
                service_account_id=service_account_id,
                api_key_name_or_id=api_key_name_or_id,
                session=session,
            )

            _, new_key = api_key.rotate(rotate_request)
            session.add(api_key)
            session.commit()

            # Refresh the Model that was just created
            session.refresh(api_key)
            api_key_model = api_key.to_model()
            api_key_model.set_key(new_key)

            return api_key_model

    def delete_api_key(
        self,
        service_account_id: UUID,
        api_key_name_or_id: Union[str, UUID],
    ) -> None:
        """Delete an API key for a service account.

        Args:
            service_account_id: The ID of the service account for which to
                delete the API key.
            api_key_name_or_id: The name or ID of the API key to delete.
        """
        with Session(self.engine) as session:
            api_key = self._get_api_key(
                service_account_id=service_account_id,
                api_key_name_or_id=api_key_name_or_id,
                session=session,
            )

            session.delete(api_key)
            session.commit()

    # -------------------- Services --------------------

    @staticmethod
    def _fail_if_service_with_config_exists(
        service_request: ServiceRequest, session: Session
    ) -> None:
        """Raise an exception if a service with same name/config exists.

        Args:
            service_request: The service to check for.
            session: The database session to use for the query.

        Raises:
            EntityExistsError: If a service with the given name and
                type already exists.
        """
        # Check if service with the same domain key (name, config, workspace)
        # already exists
        existing_domain_service = session.exec(
            select(ServiceSchema).where(
                ServiceSchema.config
                == base64.b64encode(
                    json.dumps(
                        service_request.config,
                        sort_keys=False,
                    ).encode("utf-8")
                )
            )
        ).first()

        if existing_domain_service:
            raise EntityExistsError(
                f"Unable to create service '{service_request.name}' with the "
                "given configuration: A service with the same configuration "
                "already exists."
            )

    def create_service(self, service: ServiceRequest) -> ServiceResponse:
        """Create a new service.

        Args:
            service: The service to create.

        Returns:
            The newly created service.
        """
        with Session(self.engine) as session:
            # Check if a service with the given name already exists
            self._fail_if_service_with_config_exists(
                service_request=service,
                session=session,
            )

            # Create the service.
            service_schema = ServiceSchema.from_request(service)
            logger.debug("Creating service: %s", service_schema)
            session.add(service_schema)
            session.commit()

            return service_schema.to_model(
                include_metadata=True, include_resources=True
            )

    def get_service(
        self, service_id: UUID, hydrate: bool = True
    ) -> ServiceResponse:
        """Get a service.

        Args:
            service_id: The ID of the service to get.
            hydrate: Flag deciding whether to hydrate the output model(s)
                by including metadata fields in the response.

        Returns:
            The service.

        Raises:
            KeyError: if the service doesn't exist.
        """
        with Session(self.engine) as session:
            service = session.exec(
                select(ServiceSchema).where(ServiceSchema.id == service_id)
            ).first()
            if service is None:
                raise KeyError(
                    f"Unable to get service with ID {service_id}: No "
                    "service with this ID found."
                )
            return service.to_model(
                include_metadata=hydrate, include_resources=hydrate
            )

    def list_services(
        self, filter_model: ServiceFilter, hydrate: bool = False
    ) -> Page[ServiceResponse]:
        """List all services matching the given filter criteria.

        Args:
            filter_model: All filter parameters including pagination
                params.
            hydrate: Flag deciding whether to hydrate the output model(s)
                by including metadata fields in the response.

        Returns:
            A list of all services matching the filter criteria.
        """
        with Session(self.engine) as session:
            query = select(ServiceSchema)
            return self.filter_and_paginate(
                session=session,
                query=query,
                table=ServiceSchema,
                filter_model=filter_model,
                hydrate=hydrate,
            )

    def update_service(
        self, service_id: UUID, update: ServiceUpdate
    ) -> ServiceResponse:
        """Update a service.

        Args:
            service_id: The ID of the service to update.
            update: The update to be applied to the service.

        Returns:
            The updated service.

        Raises:
            KeyError: if the service doesn't exist.
        """
        with Session(self.engine) as session:
            existing_service = session.exec(
                select(ServiceSchema).where(ServiceSchema.id == service_id)
            ).first()
            if not existing_service:
                raise KeyError(f"Service with ID {service_id} not found.")

            # Update the schema itself.
            existing_service.update(update=update)
            logger.debug("Updated service: %s", existing_service)
            session.add(existing_service)
            session.commit()
            session.refresh(existing_service)
            return existing_service.to_model(
                include_metadata=True, include_resources=True
            )

    def delete_service(self, service_id: UUID) -> None:
        """Delete a service.

        Args:
            service_id: The ID of the service to delete.

        Raises:
            KeyError: if the service doesn't exist.
        """
        with Session(self.engine) as session:
            existing_service = session.exec(
                select(ServiceSchema).where(ServiceSchema.id == service_id)
            ).first()
            if not existing_service:
                raise KeyError(f"Service with ID {service_id} not found.")

            # Delete the service
            session.delete(existing_service)
            session.commit()

    # -------------------- Artifacts --------------------

    def create_artifact(self, artifact: ArtifactRequest) -> ArtifactResponse:
        """Creates a new artifact.

        Args:
            artifact: The artifact to create.

        Returns:
            The newly created artifact.

        Raises:
            EntityExistsError: If an artifact with the same name already exists.
        """
        with Session(self.engine) as session:
            # Check if an artifact with the given name already exists
            existing_artifact = session.exec(
                select(ArtifactSchema).where(
                    ArtifactSchema.name == artifact.name
                )
            ).first()
            if existing_artifact is not None:
                raise EntityExistsError(
                    f"Unable to create artifact with name '{artifact.name}': "
                    "An artifact with the same name already exists."
                )

            # Create the artifact.
            artifact_schema = ArtifactSchema.from_request(artifact)

            # Save tags of the artifact.
            if artifact.tags:
                self._attach_tags_to_resource(
                    tag_names=artifact.tags,
                    resource_id=artifact_schema.id,
                    resource_type=TaggableResourceTypes.ARTIFACT,
                )

            session.add(artifact_schema)
            session.commit()
            return artifact_schema.to_model(include_metadata=True)

    def get_artifact(
        self, artifact_id: UUID, hydrate: bool = True
    ) -> ArtifactResponse:
        """Gets an artifact.

        Args:
            artifact_id: The ID of the artifact to get.
            hydrate: Flag deciding whether to hydrate the output model(s)
                by including metadata fields in the response.

        Returns:
            The artifact.

        Raises:
            KeyError: if the artifact doesn't exist.
        """
        with Session(self.engine) as session:
            artifact = session.exec(
                select(ArtifactSchema).where(ArtifactSchema.id == artifact_id)
            ).first()
            if artifact is None:
                raise KeyError(
                    f"Unable to get artifact with ID {artifact_id}: No "
                    "artifact with this ID found."
                )
            return artifact.to_model(include_metadata=hydrate)

    def list_artifacts(
        self, filter_model: ArtifactFilter, hydrate: bool = False
    ) -> Page[ArtifactResponse]:
        """List all artifacts matching the given filter criteria.

        Args:
            filter_model: All filter parameters including pagination
                params.
            hydrate: Flag deciding whether to hydrate the output model(s)
                by including metadata fields in the response.

        Returns:
            A list of all artifacts matching the filter criteria.
        """
        with Session(self.engine) as session:
            query = select(ArtifactSchema)
            return self.filter_and_paginate(
                session=session,
                query=query,
                table=ArtifactSchema,
                filter_model=filter_model,
                hydrate=hydrate,
            )

    def update_artifact(
        self, artifact_id: UUID, artifact_update: ArtifactUpdate
    ) -> ArtifactResponse:
        """Updates an artifact.

        Args:
            artifact_id: The ID of the artifact to update.
            artifact_update: The update to be applied to the artifact.

        Returns:
            The updated artifact.

        Raises:
            KeyError: if the artifact doesn't exist.
        """
        with Session(self.engine) as session:
            existing_artifact = session.exec(
                select(ArtifactSchema).where(ArtifactSchema.id == artifact_id)
            ).first()
            if not existing_artifact:
                raise KeyError(f"Artifact with ID {artifact_id} not found.")

            # Handle tag updates.
            if artifact_update.add_tags:
                self._attach_tags_to_resource(
                    tag_names=artifact_update.add_tags,
                    resource_id=existing_artifact.id,
                    resource_type=TaggableResourceTypes.ARTIFACT,
                )
            if artifact_update.remove_tags:
                self._detach_tags_from_resource(
                    tag_names=artifact_update.remove_tags,
                    resource_id=existing_artifact.id,
                    resource_type=TaggableResourceTypes.ARTIFACT,
                )

            # Update the schema itself.
            existing_artifact.update(artifact_update=artifact_update)
            session.add(existing_artifact)
            session.commit()
            session.refresh(existing_artifact)
            return existing_artifact.to_model(include_metadata=True)

    def delete_artifact(self, artifact_id: UUID) -> None:
        """Deletes an artifact.

        Args:
            artifact_id: The ID of the artifact to delete.

        Raises:
            KeyError: if the artifact doesn't exist.
        """
        with Session(self.engine) as session:
            existing_artifact = session.exec(
                select(ArtifactSchema).where(ArtifactSchema.id == artifact_id)
            ).first()
            if not existing_artifact:
                raise KeyError(f"Artifact with ID {artifact_id} not found.")
            session.delete(existing_artifact)
            session.commit()

    # -------------------- Artifact Versions --------------------

    def create_artifact_version(
        self, artifact_version: ArtifactVersionRequest
    ) -> ArtifactVersionResponse:
        """Creates an artifact version.

        Args:
            artifact_version: The artifact version to create.

        Returns:
            The created artifact version.

        Raises:
            EntityExistsError: if an artifact with the same name and version
                already exists.
        """
        with Session(self.engine) as session:
            # Check if an artifact with the given name and version exists
            def _check(tolerance: int = 0) -> None:
                query = session.exec(
                    select(ArtifactVersionSchema)
                    .where(
                        ArtifactVersionSchema.artifact_id
                        == artifact_version.artifact_id
                    )
                    .where(
                        ArtifactVersionSchema.version
                        == artifact_version.version
                    )
                )
                existing_artifact = query.fetchmany(tolerance + 1)
                if (
                    existing_artifact is not None
                    and len(existing_artifact) > tolerance
                ):
                    raise EntityExistsError(
                        f"Unable to create artifact with name "
                        f"'{existing_artifact[0].artifact.name}' and version "
                        f"'{artifact_version.version}': An artifact with the same "
                        "name and version already exists."
                    )

            _check()
            # Create the artifact version.
            artifact_version_schema = ArtifactVersionSchema.from_request(
                artifact_version
            )
            session.add(artifact_version_schema)

            # Save visualizations of the artifact.
            if artifact_version.visualizations:
                for vis in artifact_version.visualizations:
                    vis_schema = ArtifactVisualizationSchema.from_model(
                        artifact_visualization_request=vis,
                        artifact_version_id=artifact_version_schema.id,
                    )
                    session.add(vis_schema)

            # Save tags of the artifact.
            if artifact_version.tags:
                self._attach_tags_to_resource(
                    tag_names=artifact_version.tags,
                    resource_id=artifact_version_schema.id,
                    resource_type=TaggableResourceTypes.ARTIFACT_VERSION,
                )

            try:
                _check(1)
                session.commit()
            except EntityExistsError as e:
                session.rollback()
                raise e

            return artifact_version_schema.to_model(include_metadata=True)

    def get_artifact_version(
        self, artifact_version_id: UUID, hydrate: bool = True
    ) -> ArtifactVersionResponse:
        """Gets an artifact version.

        Args:
            artifact_version_id: The ID of the artifact version to get.
            hydrate: Flag deciding whether to hydrate the output model(s)
                by including metadata fields in the response.

        Returns:
            The artifact version.

        Raises:
            KeyError: if the artifact version doesn't exist.
        """
        with Session(self.engine) as session:
            artifact_version = session.exec(
                select(ArtifactVersionSchema).where(
                    ArtifactVersionSchema.id == artifact_version_id
                )
            ).first()
            if artifact_version is None:
                raise KeyError(
                    f"Unable to get artifact version with ID "
                    f"{artifact_version_id}: No artifact version with this ID "
                    f"found."
                )
            return artifact_version.to_model(include_metadata=hydrate)

    def list_artifact_versions(
        self,
        artifact_version_filter_model: ArtifactVersionFilter,
        hydrate: bool = False,
    ) -> Page[ArtifactVersionResponse]:
        """List all artifact versions matching the given filter criteria.

        Args:
            artifact_version_filter_model: All filter parameters including
                pagination params.
            hydrate: Flag deciding whether to hydrate the output model(s)
                by including metadata fields in the response.

        Returns:
            A list of all artifact versions matching the filter criteria.
        """
        with Session(self.engine) as session:
            query = select(ArtifactVersionSchema)
            return self.filter_and_paginate(
                session=session,
                query=query,
                table=ArtifactVersionSchema,
                filter_model=artifact_version_filter_model,
                hydrate=hydrate,
            )

    def update_artifact_version(
        self,
        artifact_version_id: UUID,
        artifact_version_update: ArtifactVersionUpdate,
    ) -> ArtifactVersionResponse:
        """Updates an artifact version.

        Args:
            artifact_version_id: The ID of the artifact version to update.
            artifact_version_update: The update to be applied to the artifact
                version.

        Returns:
            The updated artifact version.

        Raises:
            KeyError: if the artifact version doesn't exist.
        """
        with Session(self.engine) as session:
            existing_artifact_version = session.exec(
                select(ArtifactVersionSchema).where(
                    ArtifactVersionSchema.id == artifact_version_id
                )
            ).first()
            if not existing_artifact_version:
                raise KeyError(
                    f"Artifact version with ID {artifact_version_id} not found."
                )

            # Handle tag updates.
            if artifact_version_update.add_tags:
                self._attach_tags_to_resource(
                    tag_names=artifact_version_update.add_tags,
                    resource_id=existing_artifact_version.id,
                    resource_type=TaggableResourceTypes.ARTIFACT_VERSION,
                )
            if artifact_version_update.remove_tags:
                self._detach_tags_from_resource(
                    tag_names=artifact_version_update.remove_tags,
                    resource_id=existing_artifact_version.id,
                    resource_type=TaggableResourceTypes.ARTIFACT_VERSION,
                )

            # Update the schema itself.
            existing_artifact_version.update(
                artifact_version_update=artifact_version_update
            )
            session.add(existing_artifact_version)
            session.commit()
            session.refresh(existing_artifact_version)
            return existing_artifact_version.to_model(include_metadata=True)

    def delete_artifact_version(self, artifact_version_id: UUID) -> None:
        """Deletes an artifact version.

        Args:
            artifact_version_id: The ID of the artifact version to delete.

        Raises:
            KeyError: if the artifact version doesn't exist.
        """
        with Session(self.engine) as session:
            artifact_version = session.exec(
                select(ArtifactVersionSchema).where(
                    ArtifactVersionSchema.id == artifact_version_id
                )
            ).first()
            if artifact_version is None:
                raise KeyError(
                    f"Unable to delete artifact version with ID "
                    f"{artifact_version_id}: No artifact version with this ID "
                    "found."
                )
            session.delete(artifact_version)
            session.commit()

    def prune_artifact_versions(
        self,
        only_versions: bool = True,
    ) -> None:
        """Prunes unused artifact versions and their artifacts.

        Args:
            only_versions: Only delete artifact versions, keeping artifacts
        """
        with Session(self.engine) as session:
            unused_artifact_versions = [
                a[0]
                for a in session.execute(
                    select(ArtifactVersionSchema.id).where(
                        and_(
                            col(ArtifactVersionSchema.id).notin_(
                                select(StepRunOutputArtifactSchema.artifact_id)
                            ),
                            col(ArtifactVersionSchema.id).notin_(
                                select(StepRunInputArtifactSchema.artifact_id)
                            ),
                        )
                    )
                ).fetchall()
            ]
            session.execute(
                delete(ArtifactVersionSchema).where(
                    col(ArtifactVersionSchema.id).in_(
                        unused_artifact_versions
                    ),
                )
            )
            if not only_versions:
                unused_artifacts = [
                    a[0]
                    for a in session.execute(
                        select(ArtifactSchema.id).where(
                            col(ArtifactSchema.id).notin_(
                                select(ArtifactVersionSchema.artifact_id)
                            )
                        )
                    ).fetchall()
                ]
                session.execute(
                    delete(ArtifactSchema).where(
                        col(ArtifactSchema.id).in_(unused_artifacts)
                    )
                )
            session.commit()

    # ------------------------ Artifact Visualizations ------------------------

    def get_artifact_visualization(
        self, artifact_visualization_id: UUID, hydrate: bool = True
    ) -> ArtifactVisualizationResponse:
        """Gets an artifact visualization.

        Args:
            artifact_visualization_id: The ID of the artifact visualization to
                get.
            hydrate: Flag deciding whether to hydrate the output model(s)
                by including metadata fields in the response.

        Returns:
            The artifact visualization.

        Raises:
            KeyError: if the code reference doesn't exist.
        """
        with Session(self.engine) as session:
            artifact_visualization = session.exec(
                select(ArtifactVisualizationSchema).where(
                    ArtifactVisualizationSchema.id == artifact_visualization_id
                )
            ).first()
            if artifact_visualization is None:
                raise KeyError(
                    f"Unable to get artifact visualization with ID "
                    f"{artifact_visualization_id}: "
                    f"No artifact visualization with this ID found."
                )
            return artifact_visualization.to_model(include_metadata=hydrate)

    # ------------------------ Code References ------------------------

    def get_code_reference(
        self, code_reference_id: UUID, hydrate: bool = True
    ) -> CodeReferenceResponse:
        """Gets a code reference.

        Args:
            code_reference_id: The ID of the code reference to get.
            hydrate: Flag deciding whether to hydrate the output model(s)
                by including metadata fields in the response.

        Returns:
            The code reference.

        Raises:
            KeyError: if the code reference doesn't exist.
        """
        with Session(self.engine) as session:
            code_reference = session.exec(
                select(CodeReferenceSchema).where(
                    CodeRepositorySchema.id == code_reference_id
                )
            ).first()
            if code_reference is None:
                raise KeyError(
                    f"Unable to get code reference with ID "
                    f"{code_reference_id}: "
                    f"No code reference with this ID found."
                )
            return code_reference.to_model(include_metadata=hydrate)

    # --------------------------- Code Repositories ---------------------------

    @track_decorator(AnalyticsEvent.REGISTERED_CODE_REPOSITORY)
    def create_code_repository(
        self, code_repository: CodeRepositoryRequest
    ) -> CodeRepositoryResponse:
        """Creates a new code repository.

        Args:
            code_repository: Code repository to be created.

        Returns:
            The newly created code repository.

        Raises:
            EntityExistsError: If a code repository with the given name already
                exists.
        """
        with Session(self.engine) as session:
            existing_repo = session.exec(
                select(CodeRepositorySchema)
                .where(CodeRepositorySchema.name == code_repository.name)
                .where(
                    CodeRepositorySchema.workspace_id
                    == code_repository.workspace
                )
            ).first()
            if existing_repo is not None:
                raise EntityExistsError(
                    f"Unable to create code repository in workspace "
                    f"'{code_repository.workspace}': A code repository with "
                    "this name already exists."
                )

            new_repo = CodeRepositorySchema.from_request(code_repository)
            session.add(new_repo)
            session.commit()
            session.refresh(new_repo)

            return new_repo.to_model(include_metadata=True)

    def get_code_repository(
        self, code_repository_id: UUID, hydrate: bool = True
    ) -> CodeRepositoryResponse:
        """Gets a specific code repository.

        Args:
            code_repository_id: The ID of the code repository to get.
            hydrate: Flag deciding whether to hydrate the output model(s)
                by including metadata fields in the response.

        Returns:
            The requested code repository, if it was found.

        Raises:
            KeyError: If no code repository with the given ID exists.
        """
        with Session(self.engine) as session:
            repo = session.exec(
                select(CodeRepositorySchema).where(
                    CodeRepositorySchema.id == code_repository_id
                )
            ).first()
            if repo is None:
                raise KeyError(
                    f"Unable to get code repository with ID "
                    f"'{code_repository_id}': No code repository with this "
                    "ID found."
                )

            return repo.to_model(include_metadata=hydrate)

    def list_code_repositories(
        self,
        filter_model: CodeRepositoryFilter,
        hydrate: bool = False,
    ) -> Page[CodeRepositoryResponse]:
        """List all code repositories.

        Args:
            filter_model: All filter parameters including pagination
                params.
            hydrate: Flag deciding whether to hydrate the output model(s)
                by including metadata fields in the response.

        Returns:
            A page of all code repositories.
        """
        with Session(self.engine) as session:
            query = select(CodeRepositorySchema)
            return self.filter_and_paginate(
                session=session,
                query=query,
                table=CodeRepositorySchema,
                filter_model=filter_model,
                hydrate=hydrate,
            )

    def update_code_repository(
        self, code_repository_id: UUID, update: CodeRepositoryUpdate
    ) -> CodeRepositoryResponse:
        """Updates an existing code repository.

        Args:
            code_repository_id: The ID of the code repository to update.
            update: The update to be applied to the code repository.

        Returns:
            The updated code repository.

        Raises:
            KeyError: If no code repository with the given name exists.
        """
        with Session(self.engine) as session:
            existing_repo = session.exec(
                select(CodeRepositorySchema).where(
                    CodeRepositorySchema.id == code_repository_id
                )
            ).first()
            if existing_repo is None:
                raise KeyError(
                    f"Unable to update code repository with ID "
                    f"{code_repository_id}: No code repository with this ID "
                    "found."
                )

            existing_repo.update(update)

            session.add(existing_repo)
            session.commit()

            return existing_repo.to_model(include_metadata=True)

    def delete_code_repository(self, code_repository_id: UUID) -> None:
        """Deletes a code repository.

        Args:
            code_repository_id: The ID of the code repository to delete.

        Raises:
            KeyError: If no code repository with the given ID exists.
        """
        with Session(self.engine) as session:
            existing_repo = session.exec(
                select(CodeRepositorySchema).where(
                    CodeRepositorySchema.id == code_repository_id
                )
            ).first()
            if existing_repo is None:
                raise KeyError(
                    f"Unable to delete code repository with ID "
                    f"{code_repository_id}: No code repository with this ID "
                    "found."
                )

            session.delete(existing_repo)
            session.commit()

    # ----------------------------- Components -----------------------------

    @track_decorator(AnalyticsEvent.REGISTERED_STACK_COMPONENT)
    def create_stack_component(
        self,
        component: ComponentRequest,
    ) -> ComponentResponse:
        """Create a stack component.

        Args:
            component: The stack component to create.

        Returns:
            The created stack component.

        Raises:
            KeyError: if the stack component references a non-existent
                connector.
        """
        with Session(self.engine) as session:
            self._fail_if_component_with_name_type_exists(
                name=component.name,
                component_type=component.type,
                workspace_id=component.workspace,
                session=session,
            )

            service_connector: Optional[ServiceConnectorSchema] = None
            if component.connector:
                service_connector = session.exec(
                    select(ServiceConnectorSchema).where(
                        ServiceConnectorSchema.id == component.connector
                    )
                ).first()

                if service_connector is None:
                    raise KeyError(
                        f"Service connector with ID {component.connector} not "
                        "found."
                    )

            # Create the component
            new_component = StackComponentSchema(
                name=component.name,
                workspace_id=component.workspace,
                user_id=component.user,
                component_spec_path=component.component_spec_path,
                type=component.type,
                flavor=component.flavor,
                configuration=base64.b64encode(
                    json.dumps(component.configuration).encode("utf-8")
                ),
                labels=base64.b64encode(
                    json.dumps(component.labels).encode("utf-8")
                ),
                connector=service_connector,
                connector_resource_id=component.connector_resource_id,
            )

            session.add(new_component)
            session.commit()

            session.refresh(new_component)

            return new_component.to_model(include_metadata=True)

    def get_stack_component(
        self, component_id: UUID, hydrate: bool = True
    ) -> ComponentResponse:
        """Get a stack component by ID.

        Args:
            component_id: The ID of the stack component to get.
            hydrate: Flag deciding whether to hydrate the output model(s)
                by including metadata fields in the response.

        Returns:
            The stack component.

        Raises:
            KeyError: if the stack component doesn't exist.
        """
        with Session(self.engine) as session:
            stack_component = session.exec(
                select(StackComponentSchema).where(
                    StackComponentSchema.id == component_id
                )
            ).first()

            if stack_component is None:
                raise KeyError(
                    f"Stack component with ID {component_id} not found."
                )

            return stack_component.to_model(include_metadata=hydrate)

    def list_stack_components(
        self,
        component_filter_model: ComponentFilter,
        hydrate: bool = False,
    ) -> Page[ComponentResponse]:
        """List all stack components matching the given filter criteria.

        Args:
            component_filter_model: All filter parameters including pagination
                params.
            hydrate: Flag deciding whether to hydrate the output model(s)
                by including metadata fields in the response.

        Returns:
            A list of all stack components matching the filter criteria.
        """
        with Session(self.engine) as session:
            query = select(StackComponentSchema)
            paged_components: Page[ComponentResponse] = (
                self.filter_and_paginate(
                    session=session,
                    query=query,
                    table=StackComponentSchema,
                    filter_model=component_filter_model,
                    hydrate=hydrate,
                )
            )
            return paged_components

    def update_stack_component(
        self, component_id: UUID, component_update: ComponentUpdate
    ) -> ComponentResponse:
        """Update an existing stack component.

        Args:
            component_id: The ID of the stack component to update.
            component_update: The update to be applied to the stack component.

        Returns:
            The updated stack component.

        Raises:
            KeyError: if the stack component doesn't exist.
            IllegalOperationError: if the stack component is a default stack
                component.
        """
        with Session(self.engine) as session:
            existing_component = session.exec(
                select(StackComponentSchema).where(
                    StackComponentSchema.id == component_id
                )
            ).first()

            if existing_component is None:
                raise KeyError(
                    f"Unable to update component with id "
                    f"'{component_id}': Found no"
                    f"existing component with this id."
                )

            if (
                existing_component.name == DEFAULT_STACK_AND_COMPONENT_NAME
                and existing_component.type
                in [
                    StackComponentType.ORCHESTRATOR,
                    StackComponentType.ARTIFACT_STORE,
                ]
            ):
                raise IllegalOperationError(
                    f"The default {existing_component.type} cannot be modified."
                )

            # In case of a renaming update, make sure no component of the same
            # type already exists with that name
            if component_update.name:
                if existing_component.name != component_update.name:
                    self._fail_if_component_with_name_type_exists(
                        name=component_update.name,
                        component_type=StackComponentType(
                            existing_component.type
                        ),
                        workspace_id=existing_component.workspace_id,
                        session=session,
                    )

            existing_component.update(component_update=component_update)

            if component_update.connector:
                service_connector = session.exec(
                    select(ServiceConnectorSchema).where(
                        ServiceConnectorSchema.id == component_update.connector
                    )
                ).first()

                if service_connector is None:
                    raise KeyError(
                        "Service connector with ID "
                        f"{component_update.connector} not found."
                    )
                existing_component.connector = service_connector
                existing_component.connector_resource_id = (
                    component_update.connector_resource_id
                )
            else:
                existing_component.connector = None
                existing_component.connector_resource_id = None

            session.add(existing_component)
            session.commit()

            return existing_component.to_model(include_metadata=True)

    def delete_stack_component(self, component_id: UUID) -> None:
        """Delete a stack component.

        Args:
            component_id: The id of the stack component to delete.

        Raises:
            KeyError: if the stack component doesn't exist.
            IllegalOperationError: if the stack component is part of one or
                more stacks, or if it's a default stack component.
        """
        with Session(self.engine) as session:
            try:
                stack_component = session.exec(
                    select(StackComponentSchema).where(
                        StackComponentSchema.id == component_id
                    )
                ).one()

                if stack_component is None:
                    raise KeyError(f"Stack with ID {component_id} not found.")
                if (
                    stack_component.name == DEFAULT_STACK_AND_COMPONENT_NAME
                    and stack_component.type
                    in [
                        StackComponentType.ORCHESTRATOR,
                        StackComponentType.ARTIFACT_STORE,
                    ]
                ):
                    raise IllegalOperationError(
                        f"The default {stack_component.type} cannot be deleted."
                    )

                if len(stack_component.stacks) > 0:
                    raise IllegalOperationError(
                        f"Stack Component `{stack_component.name}` of type "
                        f"`{stack_component.type} cannot be "
                        f"deleted as it is part of "
                        f"{len(stack_component.stacks)} stacks. "
                        f"Before deleting this stack "
                        f"component, make sure to remove it "
                        f"from all stacks."
                    )
                else:
                    session.delete(stack_component)
            except NoResultFound as error:
                raise KeyError from error

            session.commit()

    def count_stack_components(
        self, filter_model: Optional[ComponentFilter] = None
    ) -> int:
        """Count all components.

        Args:
            filter_model: The filter model to use for counting components.

        Returns:
            The number of components.
        """
        return self._count_entity(
            schema=StackComponentSchema, filter_model=filter_model
        )

    @staticmethod
    def _fail_if_component_with_name_type_exists(
        name: str,
        component_type: StackComponentType,
        workspace_id: UUID,
        session: Session,
    ) -> None:
        """Raise an exception if a component with same name/type exists.

        Args:
            name: The name of the component
            component_type: The type of the component
            workspace_id: The ID of the workspace
            session: The Session

        Raises:
            StackComponentExistsError: If a component with the given name and
                type already exists.
        """
        # Check if component with the same domain key (name, type, workspace)
        # already exists
        existing_domain_component = session.exec(
            select(StackComponentSchema)
            .where(StackComponentSchema.name == name)
            .where(StackComponentSchema.workspace_id == workspace_id)
            .where(StackComponentSchema.type == component_type)
        ).first()
        if existing_domain_component is not None:
            raise StackComponentExistsError(
                f"Unable to register '{component_type}' component "
                f"with name '{name}': Found an existing "
                f"component with the same name and type in the same "
                f" workspace '{existing_domain_component.workspace.name}'."
            )

    # -------------------------- Devices -------------------------

    def create_authorized_device(
        self, device: OAuthDeviceInternalRequest
    ) -> OAuthDeviceInternalResponse:
        """Creates a new OAuth 2.0 authorized device.

        Args:
            device: The device to be created.

        Returns:
            The newly created device.

        Raises:
            EntityExistsError: If a device for the same client ID already
                exists.
        """
        with Session(self.engine) as session:
            existing_device = session.exec(
                select(OAuthDeviceSchema).where(
                    OAuthDeviceSchema.client_id == device.client_id
                )
            ).first()
            if existing_device is not None:
                raise EntityExistsError(
                    f"Unable to create device with client ID "
                    f"'{device.client_id}': A device with this client ID "
                    "already exists."
                )

            (
                new_device,
                user_code,
                device_code,
            ) = OAuthDeviceSchema.from_request(device)
            session.add(new_device)
            session.commit()
            session.refresh(new_device)

            device_model = new_device.to_internal_model(hydrate=True)
            # Replace the hashed user code with the original user code
            device_model.user_code = user_code
            # Replace the hashed device code with the original device code
            device_model.device_code = device_code

            return device_model

    def get_authorized_device(
        self, device_id: UUID, hydrate: bool = True
    ) -> OAuthDeviceResponse:
        """Gets a specific OAuth 2.0 authorized device.

        Args:
            device_id: The ID of the device to get.
            hydrate: Flag deciding whether to hydrate the output model(s)
                by including metadata fields in the response.

        Returns:
            The requested device, if it was found.

        Raises:
            KeyError: If no device with the given ID exists.
        """
        with Session(self.engine) as session:
            device = session.exec(
                select(OAuthDeviceSchema).where(
                    OAuthDeviceSchema.id == device_id
                )
            ).first()
            if device is None:
                raise KeyError(
                    f"Unable to get device with ID {device_id}: No device with "
                    "this ID found."
                )

            return device.to_model(include_metadata=hydrate)

    def get_internal_authorized_device(
        self,
        device_id: Optional[UUID] = None,
        client_id: Optional[UUID] = None,
        hydrate: bool = True,
    ) -> OAuthDeviceInternalResponse:
        """Gets a specific OAuth 2.0 authorized device for internal use.

        Args:
            client_id: The client ID of the device to get.
            device_id: The ID of the device to get.
            hydrate: Flag deciding whether to hydrate the output model(s)
                by including metadata fields in the response.

        Returns:
            The requested device, if it was found.

        Raises:
            KeyError: If no device with the given client ID exists.
            ValueError: If neither device ID nor client ID are provided.
        """
        with Session(self.engine) as session:
            if device_id is not None:
                device = session.exec(
                    select(OAuthDeviceSchema).where(
                        OAuthDeviceSchema.id == device_id
                    )
                ).first()
            elif client_id is not None:
                device = session.exec(
                    select(OAuthDeviceSchema).where(
                        OAuthDeviceSchema.client_id == client_id
                    )
                ).first()
            else:
                raise ValueError(
                    "Either device ID or client ID must be provided."
                )
            if device is None:
                raise KeyError(
                    f"Unable to get device with client ID {client_id}: No "
                    "device with this client ID found."
                )

            return device.to_internal_model(hydrate=hydrate)

    def list_authorized_devices(
        self,
        filter_model: OAuthDeviceFilter,
        hydrate: bool = False,
    ) -> Page[OAuthDeviceResponse]:
        """List all OAuth 2.0 authorized devices for a user.

        Args:
            filter_model: All filter parameters including pagination
                params.
            hydrate: Flag deciding whether to hydrate the output model(s)
                by including metadata fields in the response.

        Returns:
            A page of all matching OAuth 2.0 authorized devices.
        """
        with Session(self.engine) as session:
            query = select(OAuthDeviceSchema)
            return self.filter_and_paginate(
                session=session,
                query=query,
                table=OAuthDeviceSchema,
                filter_model=filter_model,
                hydrate=hydrate,
            )

    def update_authorized_device(
        self, device_id: UUID, update: OAuthDeviceUpdate
    ) -> OAuthDeviceResponse:
        """Updates an existing OAuth 2.0 authorized device for internal use.

        Args:
            device_id: The ID of the device to update.
            update: The update to be applied to the device.

        Returns:
            The updated OAuth 2.0 authorized device.

        Raises:
            KeyError: If no device with the given ID exists.
        """
        with Session(self.engine) as session:
            existing_device = session.exec(
                select(OAuthDeviceSchema).where(
                    OAuthDeviceSchema.id == device_id
                )
            ).first()
            if existing_device is None:
                raise KeyError(
                    f"Unable to update device with ID {device_id}: No "
                    "device with this ID found."
                )

            existing_device.update(update)

            session.add(existing_device)
            session.commit()

            return existing_device.to_model(include_metadata=True)

    def update_internal_authorized_device(
        self, device_id: UUID, update: OAuthDeviceInternalUpdate
    ) -> OAuthDeviceInternalResponse:
        """Updates an existing OAuth 2.0 authorized device.

        Args:
            device_id: The ID of the device to update.
            update: The update to be applied to the device.

        Returns:
            The updated OAuth 2.0 authorized device.

        Raises:
            KeyError: If no device with the given ID exists.
        """
        with Session(self.engine) as session:
            existing_device = session.exec(
                select(OAuthDeviceSchema).where(
                    OAuthDeviceSchema.id == device_id
                )
            ).first()
            if existing_device is None:
                raise KeyError(
                    f"Unable to update device with ID {device_id}: No device "
                    "with this ID found."
                )

            (
                _,
                user_code,
                device_code,
            ) = existing_device.internal_update(update)

            session.add(existing_device)
            session.commit()

            device_model = existing_device.to_internal_model(hydrate=True)
            if user_code:
                # Replace the hashed user code with the original user code
                device_model.user_code = user_code

            if device_code:
                # Replace the hashed device code with the original device code
                device_model.device_code = device_code

            return device_model

    def delete_authorized_device(self, device_id: UUID) -> None:
        """Deletes an OAuth 2.0 authorized device.

        Args:
            device_id: The ID of the device to delete.

        Raises:
            KeyError: If no device with the given ID exists.
        """
        with Session(self.engine) as session:
            existing_device = session.exec(
                select(OAuthDeviceSchema).where(
                    OAuthDeviceSchema.id == device_id
                )
            ).first()
            if existing_device is None:
                raise KeyError(
                    f"Unable to delete device with ID {device_id}: No device "
                    "with this ID found."
                )

            session.delete(existing_device)
            session.commit()

    def delete_expired_authorized_devices(self) -> None:
        """Deletes all expired OAuth 2.0 authorized devices."""
        with Session(self.engine) as session:
            expired_devices = session.exec(
                select(OAuthDeviceSchema).where(OAuthDeviceSchema.user is None)
            ).all()
            for device in expired_devices:
                # Delete devices that have expired
                if (
                    device.expires is not None
                    and device.expires < datetime.now()
                    and device.user_id is None
                ):
                    session.delete(device)
            session.commit()

    # ----------------------------- Flavors -----------------------------

    @track_decorator(AnalyticsEvent.CREATED_FLAVOR)
    def create_flavor(self, flavor: FlavorRequest) -> FlavorResponse:
        """Creates a new stack component flavor.

        Args:
            flavor: The stack component flavor to create.

        Returns:
            The newly created flavor.

        Raises:
            EntityExistsError: If a flavor with the same name and type
                is already owned by this user in this workspace.
            ValueError: In case the config_schema string exceeds the max length.
        """
        with Session(self.engine) as session:
            # Check if flavor with the same domain key (name, type, workspace,
            # owner) already exists
            existing_flavor = session.exec(
                select(FlavorSchema)
                .where(FlavorSchema.name == flavor.name)
                .where(FlavorSchema.type == flavor.type)
                .where(FlavorSchema.workspace_id == flavor.workspace)
                .where(FlavorSchema.user_id == flavor.user)
            ).first()

            if existing_flavor is not None:
                raise EntityExistsError(
                    f"Unable to register '{flavor.type.value}' flavor "
                    f"with name '{flavor.name}': Found an existing "
                    f"flavor with the same name and type in the same "
                    f"'{flavor.workspace}' workspace owned by the same "
                    f"'{flavor.user}' user."
                )

            config_schema = json.dumps(flavor.config_schema)

            if len(config_schema) > TEXT_FIELD_MAX_LENGTH:
                raise ValueError(
                    "Json representation of configuration schema"
                    "exceeds max length."
                )

            else:
                new_flavor = FlavorSchema(
                    name=flavor.name,
                    type=flavor.type,
                    source=flavor.source,
                    config_schema=config_schema,
                    integration=flavor.integration,
                    connector_type=flavor.connector_type,
                    connector_resource_type=flavor.connector_resource_type,
                    connector_resource_id_attr=flavor.connector_resource_id_attr,
                    workspace_id=flavor.workspace,
                    user_id=flavor.user,
                    logo_url=flavor.logo_url,
                    docs_url=flavor.docs_url,
                    sdk_docs_url=flavor.sdk_docs_url,
                    is_custom=flavor.is_custom,
                )
                session.add(new_flavor)
                session.commit()

                return new_flavor.to_model(include_metadata=True)

    def get_flavor(
        self, flavor_id: UUID, hydrate: bool = True
    ) -> FlavorResponse:
        """Get a flavor by ID.

        Args:
            flavor_id: The ID of the flavor to fetch.
            hydrate: Flag deciding whether to hydrate the output model(s)
                by including metadata fields in the response.

        Returns:
            The stack component flavor.

        Raises:
            KeyError: if the stack component flavor doesn't exist.
        """
        with Session(self.engine) as session:
            flavor_in_db = session.exec(
                select(FlavorSchema).where(FlavorSchema.id == flavor_id)
            ).first()
            if flavor_in_db is None:
                raise KeyError(f"Flavor with ID {flavor_id} not found.")
            return flavor_in_db.to_model(include_metadata=hydrate)

    def list_flavors(
        self,
        flavor_filter_model: FlavorFilter,
        hydrate: bool = False,
    ) -> Page[FlavorResponse]:
        """List all stack component flavors matching the given filter criteria.

        Args:
            flavor_filter_model: All filter parameters including pagination
                params.
            hydrate: Flag deciding whether to hydrate the output model(s)
                by including metadata fields in the response.

        Returns:
            List of all the stack component flavors matching the given criteria.
        """
        with Session(self.engine) as session:
            query = select(FlavorSchema)
            return self.filter_and_paginate(
                session=session,
                query=query,
                table=FlavorSchema,
                filter_model=flavor_filter_model,
                hydrate=hydrate,
            )

    def update_flavor(
        self, flavor_id: UUID, flavor_update: FlavorUpdate
    ) -> FlavorResponse:
        """Updates an existing user.

        Args:
            flavor_id: The id of the flavor to update.
            flavor_update: The update to be applied to the flavor.

        Returns:
            The updated flavor.

        Raises:
            KeyError: If no flavor with the given id exists.
        """
        with Session(self.engine) as session:
            existing_flavor = session.exec(
                select(FlavorSchema).where(FlavorSchema.id == flavor_id)
            ).first()

            if not existing_flavor:
                raise KeyError(f"Flavor with ID {flavor_id} not found.")

            existing_flavor.update(flavor_update=flavor_update)
            session.add(existing_flavor)
            session.commit()

            # Refresh the Model that was just created
            session.refresh(existing_flavor)
            return existing_flavor.to_model(include_metadata=True)

    def delete_flavor(self, flavor_id: UUID) -> None:
        """Delete a flavor.

        Args:
            flavor_id: The id of the flavor to delete.

        Raises:
            KeyError: if the flavor doesn't exist.
            IllegalOperationError: if the flavor is used by a stack component.
        """
        with Session(self.engine) as session:
            try:
                flavor_in_db = session.exec(
                    select(FlavorSchema).where(FlavorSchema.id == flavor_id)
                ).one()

                if flavor_in_db is None:
                    raise KeyError(f"Flavor with ID {flavor_id} not found.")
                components_of_flavor = session.exec(
                    select(StackComponentSchema).where(
                        StackComponentSchema.flavor == flavor_in_db.name
                    )
                ).all()
                if len(components_of_flavor) > 0:
                    raise IllegalOperationError(
                        f"Stack Component `{flavor_in_db.name}` of type "
                        f"`{flavor_in_db.type} cannot be "
                        f"deleted as it is used by "
                        f"{len(components_of_flavor)} "
                        f"components. Before deleting this "
                        f"flavor, make sure to delete all "
                        f"associated components."
                    )
                else:
                    session.delete(flavor_in_db)
                    session.commit()
            except NoResultFound as error:
                raise KeyError from error

    # ------------------------ Logs ------------------------

    def get_logs(self, logs_id: UUID, hydrate: bool = True) -> LogsResponse:
        """Gets logs with the given ID.

        Args:
            logs_id: The ID of the logs to get.
            hydrate: Flag deciding whether to hydrate the output model(s)
                by including metadata fields in the response.

        Returns:
            The logs.

        Raises:
            KeyError: if the logs doesn't exist.
        """
        with Session(self.engine) as session:
            logs = session.exec(
                select(LogsSchema).where(LogsSchema.id == logs_id)
            ).first()
            if logs is None:
                raise KeyError(
                    f"Unable to get logs with ID "
                    f"{logs_id}: "
                    f"No logs with this ID found."
                )
            return logs.to_model(include_metadata=hydrate)

    # ----------------------------- Pipelines -----------------------------

    @track_decorator(AnalyticsEvent.CREATE_PIPELINE)
    def create_pipeline(
        self,
        pipeline: PipelineRequest,
    ) -> PipelineResponse:
        """Creates a new pipeline in a workspace.

        Args:
            pipeline: The pipeline to create.

        Returns:
            The newly created pipeline.

        Raises:
            EntityExistsError: If an identical pipeline already exists.
        """
        with Session(self.engine) as session:
            # Check if pipeline with the given name already exists
            existing_pipeline = session.exec(
                select(PipelineSchema)
                .where(PipelineSchema.name == pipeline.name)
                .where(PipelineSchema.version_hash == pipeline.version_hash)
                .where(PipelineSchema.workspace_id == pipeline.workspace)
            ).first()
            if existing_pipeline is not None:
                raise EntityExistsError(
                    f"Unable to create pipeline in workspace "
                    f"'{pipeline.workspace}': A pipeline with this name and "
                    f"version already exists."
                )

            # Create the pipeline
            new_pipeline = PipelineSchema.from_request(pipeline)
            session.add(new_pipeline)
            session.commit()
            session.refresh(new_pipeline)

            return new_pipeline.to_model(include_metadata=True)

    def get_pipeline(
        self, pipeline_id: UUID, hydrate: bool = True
    ) -> PipelineResponse:
        """Get a pipeline with a given ID.

        Args:
            pipeline_id: ID of the pipeline.
            hydrate: Flag deciding whether to hydrate the output model(s)
                by including metadata fields in the response.

        Returns:
            The pipeline.

        Raises:
            KeyError: if the pipeline does not exist.
        """
        with Session(self.engine) as session:
            # Check if pipeline with the given ID exists
            pipeline = session.exec(
                select(PipelineSchema).where(PipelineSchema.id == pipeline_id)
            ).first()
            if pipeline is None:
                raise KeyError(
                    f"Unable to get pipeline with ID '{pipeline_id}': "
                    "No pipeline with this ID found."
                )

            return pipeline.to_model(include_metadata=hydrate)

    def list_pipeline_namespaces(
        self,
        filter_model: PipelineNamespaceFilter,
        hydrate: bool = False,
    ) -> Page[PipelineNamespaceResponse]:
        """List all pipeline namespaces matching the given filter criteria.

        Args:
            filter_model: All filter parameters including pagination
                params.
            hydrate: Flag deciding whether to hydrate the output model(s)
                by including metadata fields in the response.

        Returns:
            A list of all pipeline namespaces matching the filter criteria.
        """

        def _custom_conversion(
            row: Tuple[str, UUID, str],
        ) -> PipelineNamespaceResponse:
            name, latest_run_id, latest_run_status = row

            body = PipelineNamespaceResponseBody(
                latest_run_id=latest_run_id,
                latest_run_status=latest_run_status,
            )

            return PipelineNamespaceResponse(name=name, body=body)

        def _custom_fetch(
            session: Session,
            query: Union[Select[Any], SelectOfScalar[Any]],
            filter: BaseFilter,
        ) -> List[Any]:
            return session.exec(query).unique().all()

        with Session(self.engine) as session:
            max_date_subquery = (
                select(  # type: ignore[call-overload]
                    PipelineSchema.name,
                    func.max(PipelineRunSchema.created).label("max_created"),
                )
                .outerjoin(
                    PipelineRunSchema,
                    PipelineSchema.id == PipelineRunSchema.pipeline_id,
                )
                .group_by(PipelineSchema.name)
                .subquery()
            )

            query = (
                select(
                    max_date_subquery.c.name,
                    PipelineRunSchema.id,
                    PipelineRunSchema.status,
                )
                .outerjoin(
                    PipelineSchema,
                    PipelineSchema.name == max_date_subquery.c.name,
                )
                .outerjoin(
                    PipelineRunSchema,
                    PipelineRunSchema.created
                    == max_date_subquery.c.max_created,
                )
                .order_by(desc(PipelineRunSchema.updated))
            )

            return self.filter_and_paginate(
                session=session,
                query=query,
                table=PipelineSchema,
                filter_model=filter_model,
                hydrate=hydrate,
                custom_fetch=_custom_fetch,
                custom_schema_to_model_conversion=_custom_conversion,
            )

    def list_pipelines(
        self,
        pipeline_filter_model: PipelineFilter,
        hydrate: bool = False,
    ) -> Page[PipelineResponse]:
        """List all pipelines matching the given filter criteria.

        Args:
            pipeline_filter_model: All filter parameters including pagination
                params.
            hydrate: Flag deciding whether to hydrate the output model(s)
                by including metadata fields in the response.

        Returns:
            A list of all pipelines matching the filter criteria.
        """
        with Session(self.engine) as session:
            query = select(PipelineSchema)
            return self.filter_and_paginate(
                session=session,
                query=query,
                table=PipelineSchema,
                filter_model=pipeline_filter_model,
                hydrate=hydrate,
            )

    def count_pipelines(self, filter_model: Optional[PipelineFilter]) -> int:
        """Count all pipelines.

        Args:
            filter_model: The filter model to use for counting pipelines.

        Returns:
            The number of pipelines.
        """
        return self._count_entity(
            schema=PipelineSchema, filter_model=filter_model
        )

    def update_pipeline(
        self,
        pipeline_id: UUID,
        pipeline_update: PipelineUpdate,
    ) -> PipelineResponse:
        """Updates a pipeline.

        Args:
            pipeline_id: The ID of the pipeline to be updated.
            pipeline_update: The update to be applied.

        Returns:
            The updated pipeline.

        Raises:
            KeyError: if the pipeline doesn't exist.
        """
        with Session(self.engine) as session:
            # Check if pipeline with the given ID exists
            existing_pipeline = session.exec(
                select(PipelineSchema).where(PipelineSchema.id == pipeline_id)
            ).first()
            if existing_pipeline is None:
                raise KeyError(
                    f"Unable to update pipeline with ID {pipeline_id}: "
                    f"No pipeline with this ID found."
                )

            # Update the pipeline
            existing_pipeline.update(pipeline_update)

            session.add(existing_pipeline)
            session.commit()

            return existing_pipeline.to_model(include_metadata=True)

    def delete_pipeline(self, pipeline_id: UUID) -> None:
        """Deletes a pipeline.

        Args:
            pipeline_id: The ID of the pipeline to delete.

        Raises:
            KeyError: if the pipeline doesn't exist.
        """
        with Session(self.engine) as session:
            # Check if pipeline with the given ID exists
            pipeline = session.exec(
                select(PipelineSchema).where(PipelineSchema.id == pipeline_id)
            ).first()
            if pipeline is None:
                raise KeyError(
                    f"Unable to delete pipeline with ID {pipeline_id}: "
                    f"No pipeline with this ID found."
                )

            session.delete(pipeline)
            session.commit()

    # --------------------------- Pipeline Builds ---------------------------

    def create_build(
        self,
        build: PipelineBuildRequest,
    ) -> PipelineBuildResponse:
        """Creates a new build in a workspace.

        Args:
            build: The build to create.

        Returns:
            The newly created build.
        """
        with Session(self.engine) as session:
            # Create the build
            new_build = PipelineBuildSchema.from_request(build)
            session.add(new_build)
            session.commit()
            session.refresh(new_build)

            return new_build.to_model(include_metadata=True)

    def get_build(
        self, build_id: UUID, hydrate: bool = True
    ) -> PipelineBuildResponse:
        """Get a build with a given ID.

        Args:
            build_id: ID of the build.
            hydrate: Flag deciding whether to hydrate the output model(s)
                by including metadata fields in the response.

        Returns:
            The build.

        Raises:
            KeyError: If the build does not exist.
        """
        with Session(self.engine) as session:
            # Check if build with the given ID exists
            build = session.exec(
                select(PipelineBuildSchema).where(
                    PipelineBuildSchema.id == build_id
                )
            ).first()
            if build is None:
                raise KeyError(
                    f"Unable to get build with ID '{build_id}': "
                    "No build with this ID found."
                )

            return build.to_model(include_metadata=hydrate)

    def list_builds(
        self,
        build_filter_model: PipelineBuildFilter,
        hydrate: bool = False,
    ) -> Page[PipelineBuildResponse]:
        """List all builds matching the given filter criteria.

        Args:
            build_filter_model: All filter parameters including pagination
                params.
            hydrate: Flag deciding whether to hydrate the output model(s)
                by including metadata fields in the response.

        Returns:
            A page of all builds matching the filter criteria.
        """
        with Session(self.engine) as session:
            query = select(PipelineBuildSchema)
            return self.filter_and_paginate(
                session=session,
                query=query,
                table=PipelineBuildSchema,
                filter_model=build_filter_model,
                hydrate=hydrate,
            )

    def delete_build(self, build_id: UUID) -> None:
        """Deletes a build.

        Args:
            build_id: The ID of the build to delete.

        Raises:
            KeyError: if the build doesn't exist.
        """
        with Session(self.engine) as session:
            # Check if build with the given ID exists
            build = session.exec(
                select(PipelineBuildSchema).where(
                    PipelineBuildSchema.id == build_id
                )
            ).first()
            if build is None:
                raise KeyError(
                    f"Unable to delete build with ID {build_id}: "
                    f"No build with this ID found."
                )

            session.delete(build)
            session.commit()

    # -------------------------- Pipeline Deployments --------------------------

    def create_deployment(
        self,
        deployment: PipelineDeploymentRequest,
    ) -> PipelineDeploymentResponse:
        """Creates a new deployment in a workspace.

        Args:
            deployment: The deployment to create.

        Returns:
            The newly created deployment.
        """
        with Session(self.engine) as session:
            code_reference_id = self._create_or_reuse_code_reference(
                session=session,
                workspace_id=deployment.workspace,
                code_reference=deployment.code_reference,
            )

            new_deployment = PipelineDeploymentSchema.from_request(
                deployment, code_reference_id=code_reference_id
            )
            session.add(new_deployment)
            session.commit()
            session.refresh(new_deployment)

            return new_deployment.to_model(include_metadata=True)

    def get_deployment(
        self, deployment_id: UUID, hydrate: bool = True
    ) -> PipelineDeploymentResponse:
        """Get a deployment with a given ID.

        Args:
            deployment_id: ID of the deployment.
            hydrate: Flag deciding whether to hydrate the output model(s)
                by including metadata fields in the response.

        Returns:
            The deployment.

        Raises:
            KeyError: If the deployment does not exist.
        """
        with Session(self.engine) as session:
            # Check if deployment with the given ID exists
            deployment = session.exec(
                select(PipelineDeploymentSchema).where(
                    PipelineDeploymentSchema.id == deployment_id
                )
            ).first()
            if deployment is None:
                raise KeyError(
                    f"Unable to get deployment with ID '{deployment_id}': "
                    "No deployment with this ID found."
                )

            return deployment.to_model(include_metadata=hydrate)

    def list_deployments(
        self,
        deployment_filter_model: PipelineDeploymentFilter,
        hydrate: bool = False,
    ) -> Page[PipelineDeploymentResponse]:
        """List all deployments matching the given filter criteria.

        Args:
            deployment_filter_model: All filter parameters including pagination
                params.
            hydrate: Flag deciding whether to hydrate the output model(s)
                by including metadata fields in the response.

        Returns:
            A page of all deployments matching the filter criteria.
        """
        with Session(self.engine) as session:
            query = select(PipelineDeploymentSchema)
            return self.filter_and_paginate(
                session=session,
                query=query,
                table=PipelineDeploymentSchema,
                filter_model=deployment_filter_model,
                hydrate=hydrate,
            )

    def delete_deployment(self, deployment_id: UUID) -> None:
        """Deletes a deployment.

        Args:
            deployment_id: The ID of the deployment to delete.

        Raises:
            KeyError: If the deployment doesn't exist.
        """
        with Session(self.engine) as session:
            # Check if build with the given ID exists
            deployment = session.exec(
                select(PipelineDeploymentSchema).where(
                    PipelineDeploymentSchema.id == deployment_id
                )
            ).first()
            if deployment is None:
                raise KeyError(
                    f"Unable to delete deployment with ID {deployment_id}: "
                    f"No deployment with this ID found."
                )

            session.delete(deployment)

            # Look for all pipeline builds that reference this deployment
            # and remove the reference
            pipeline_builds = session.exec(
                select(PipelineBuildSchema).where(
                    PipelineBuildSchema.template_deployment_id == deployment_id
                )
            ).all()

            for pipeline_build in pipeline_builds:
                pipeline_build.template_deployment_id = None
                session.add(pipeline_build)

            session.commit()

    # -------------------- Event Sources  --------------------

    def _fail_if_event_source_with_name_exists(
        self, event_source: EventSourceRequest, session: Session
    ) -> None:
        """Raise an exception if a stack with same name exists.

        Args:
            event_source: The event_source to create.
            session: The Session

        Returns:
            None

        Raises:
            EventSourceExistsError: In case the event source already exists
        """
        existing_domain_event_source = session.exec(
            select(EventSourceSchema)
            .where(EventSourceSchema.name == event_source.name)
            .where(EventSourceSchema.workspace_id == event_source.workspace)
        ).first()
        if existing_domain_event_source is not None:
            workspace = self._get_workspace_schema(
                workspace_name_or_id=event_source.workspace, session=session
            )
            raise EventSourceExistsError(
                f"Unable to register event source with name "
                f"'{event_source.name}': Found an existing event source with "
                f"the same name in the active workspace, '{workspace.name}'."
            )
        return None

    def create_event_source(
        self, event_source: EventSourceRequest
    ) -> EventSourceResponse:
        """Create an event_source.

        Args:
            event_source: The event_source to create.

        Returns:
            The created event_source.
        """
        with Session(self.engine) as session:
            self._fail_if_event_source_with_name_exists(
                event_source=event_source,
                session=session,
            )
            new_event_source = EventSourceSchema.from_request(event_source)
            session.add(new_event_source)
            session.commit()
            session.refresh(new_event_source)

            return new_event_source.to_model(
                include_metadata=True, include_resources=True
            )

    def _get_event_source(
        self,
        event_source_id: UUID,
        session: Session,
    ) -> EventSourceSchema:
        """Get an event_source by ID.

        Args:
            event_source_id: The ID of the event_source to get.
            session: The DB session.

        Returns:
            The event_source schema.
        """
        return self._get_schema_by_name_or_id(
            object_name_or_id=event_source_id,
            schema_class=EventSourceSchema,
            schema_name="event_source",
            session=session,
        )

    def get_event_source(
        self,
        event_source_id: UUID,
        hydrate: bool = True,
    ) -> EventSourceResponse:
        """Get an event_source by ID.

        Args:
            event_source_id: The ID of the event_source to get.
            hydrate: Flag deciding whether to hydrate the output model(s)
                by including metadata fields in the response.

        Returns:
            The event_source.
        """
        with Session(self.engine) as session:
            return self._get_event_source(
                event_source_id=event_source_id, session=session
            ).to_model(include_metadata=hydrate, include_resources=True)

    def list_event_sources(
        self,
        event_source_filter_model: EventSourceFilter,
        hydrate: bool = False,
    ) -> Page[EventSourceResponse]:
        """List all event_sources matching the given filter criteria.

        Args:
            event_source_filter_model: All filter parameters including pagination
                params.
            hydrate: Flag deciding whether to hydrate the output model(s)
                by including metadata fields in the response.

        Returns:
            A list of all event_sources matching the filter criteria.
        """
        with Session(self.engine) as session:
            query = select(EventSourceSchema)
            return self.filter_and_paginate(
                session=session,
                query=query,
                table=EventSourceSchema,
                filter_model=event_source_filter_model,
                hydrate=hydrate,
            )

    def update_event_source(
        self,
        event_source_id: UUID,
        event_source_update: EventSourceUpdate,
    ) -> EventSourceResponse:
        """Update an existing event_source.

        Args:
            event_source_id: The ID of the event_source to update.
            event_source_update: The update to be applied to the event_source.

        Returns:
            The updated event_source.
        """
        with Session(self.engine) as session:
            event_source = self._get_event_source(
                session=session, event_source_id=event_source_id
            )
            event_source.update(update=event_source_update)
            session.add(event_source)
            session.commit()

            # Refresh the event_source that was just created
            session.refresh(event_source)
            return event_source.to_model(
                include_metadata=True, include_resources=True
            )

    def delete_event_source(self, event_source_id: UUID) -> None:
        """Delete an event_source.

        Args:
            event_source_id: The ID of the event_source to delete.

        Raises:
            KeyError: if the event_source doesn't exist.
        """
        with Session(self.engine) as session:
            event_source = self._get_event_source(
                event_source_id=event_source_id, session=session
            )
            if event_source is None:
                raise KeyError(
                    f"Unable to delete event_source with ID `{event_source_id}`: "
                    f"No event_source with this ID found."
                )
            session.delete(event_source)
            session.commit()

            # TODO: catch and throw proper error if it can't be deleted due to
            #  not-null constraints on triggers

    # ----------------------------- Pipeline runs -----------------------------

    def create_run(
        self, pipeline_run: PipelineRunRequest
    ) -> PipelineRunResponse:
        """Creates a pipeline run.

        Args:
            pipeline_run: The pipeline run to create.

        Returns:
            The created pipeline run.

        Raises:
            EntityExistsError: If a run with the same name already exists.
        """
        with Session(self.engine) as session:
            # Check if pipeline run with same name already exists.
            existing_domain_run = session.exec(
                select(PipelineRunSchema).where(
                    PipelineRunSchema.name == pipeline_run.name
                )
            ).first()
            if existing_domain_run is not None:
                raise EntityExistsError(
                    f"Unable to create pipeline run: A pipeline run with name "
                    f"'{pipeline_run.name}' already exists."
                )

            # Create the pipeline run
            new_run = PipelineRunSchema.from_request(pipeline_run)
            session.add(new_run)
            session.commit()

            return new_run.to_model(include_metadata=True)

    def get_run(
        self, run_name_or_id: Union[str, UUID], hydrate: bool = True
    ) -> PipelineRunResponse:
        """Gets a pipeline run.

        Args:
            run_name_or_id: The name or ID of the pipeline run to get.
            hydrate: Flag deciding whether to hydrate the output model(s)
                by including metadata fields in the response.

        Returns:
            The pipeline run.
        """
        with Session(self.engine) as session:
            return self._get_run_schema(
                run_name_or_id, session=session
            ).to_model(include_metadata=hydrate)

    def _replace_placeholder_run(
        self, pipeline_run: PipelineRunRequest
    ) -> PipelineRunResponse:
        """Replace a placeholder run with the requested pipeline run.

        Args:
            pipeline_run: Pipeline run request.

        Raises:
            KeyError: If no placeholder run exists.

        Returns:
            The run model.
        """
        with Session(self.engine) as session:
            run_schema = session.exec(
                select(PipelineRunSchema)
                # The following line locks the row in the DB, so anyone else
                # calling `SELECT ... FOR UPDATE` will wait until the first
                # transaction to do so finishes. After the first transaction
                # finishes, the subsequent queries will not be able to find a
                # placeholder run anymore, as we already updated the
                # orchestrator_run_id.
                # Note: This only locks a single row if the where clause of
                # the query is indexed (we have a unique index due to the
                # unique constraint on those columns). Otherwise this will lock
                # multiple rows or even the complete table which we want to
                # avoid.
                .with_for_update()
                .where(
                    PipelineRunSchema.deployment_id == pipeline_run.deployment
                )
                .where(
                    PipelineRunSchema.orchestrator_run_id.is_(None)  # type: ignore[union-attr]
                )
            ).first()

            if not run_schema:
                raise KeyError("No placeholder run found.")

            run_schema.update_placeholder(pipeline_run)
            session.add(run_schema)
            session.commit()

            return run_schema.to_model(include_metadata=True)

    def _get_run_by_orchestrator_run_id(
        self, orchestrator_run_id: str, deployment_id: UUID
    ) -> PipelineRunResponse:
        """Get a pipeline run based on deployment and orchestrator run ID.

        Args:
            orchestrator_run_id: The orchestrator run ID.
            deployment_id: The deployment ID.

        Raises:
            KeyError: If no run exists for the deployment and orchestrator run
                ID.

        Returns:
            The pipeline run.
        """
        with Session(self.engine) as session:
            run_schema = session.exec(
                select(PipelineRunSchema)
                .where(PipelineRunSchema.deployment_id == deployment_id)
                .where(
                    PipelineRunSchema.orchestrator_run_id
                    == orchestrator_run_id
                )
            ).first()

            if not run_schema:
                raise KeyError(
                    f"Unable to get run for orchestrator run ID "
                    f"{orchestrator_run_id} and deployment ID {deployment_id}."
                )

            return run_schema.to_model(include_metadata=True)

    def get_or_create_run(
        self, pipeline_run: PipelineRunRequest
    ) -> Tuple[PipelineRunResponse, bool]:
        """Gets or creates a pipeline run.

        If a run with the same ID or name already exists, it is returned.
        Otherwise, a new run is created.

        Args:
            pipeline_run: The pipeline run to get or create.

        # noqa: DAR401
        Raises:
            ValueError: If the request does not contain an orchestrator run ID.
            EntityExistsError: If a run with the same name already exists.
            RuntimeError: If the run fetching failed unexpectedly.

        Returns:
            The pipeline run, and a boolean indicating whether the run was
            created or not.
        """
        if not pipeline_run.orchestrator_run_id:
            raise ValueError(
                "Unable to get or create run for request with missing "
                "orchestrator run ID."
            )

        try:
            return (
                self._replace_placeholder_run(pipeline_run=pipeline_run),
                True,
            )
        except KeyError:
            # We were not able to find/replace a placeholder run. This could be
            # due to one of the following three reasons:
            # (1) There never was a placeholder run for the deployment. This is
            #     the case if the user ran the pipeline on a schedule.
            # (2) There was a placeholder run, but a previous pipeline run
            #     already used it. This is the case if users rerun a pipeline
            #     run e.g. from the orchestrator UI, as they will use the same
            #     deployment_id with a new orchestrator_run_id.
            # (3) A step of the same pipeline run already replaced the
            #     placeholder run.
            pass

        try:
            # We now try to create a new run. The following will happen in the
            # three cases described above:
            # (1) The behavior depends on whether we're the first step of the
            #     pipeline run that's trying to create the run. If yes, the
            #     `self.create_run(...)` will succeed. If no, a run with the
            #     same deployment_id and orchestrator_run_id already exists and
            #     the `self.create_run(...)` call will fail due to the unique
            #     constraint on those columns.
            # (2) Same as (1).
            # (3) A step of the same pipeline run replaced the placeholder
            #     run, which now contains the deployment_id and
            #     orchestrator_run_id of the run that we're trying to create.
            #     -> The `self.create_run(...) call will fail due to the unique
            #     constraint on those columns.
            return self.create_run(pipeline_run), True
        except (EntityExistsError, IntegrityError) as create_error:
            # Creating the run failed with an
            # - IntegrityError: This happens when we violated a unique
            #   constraint, which in turn means a run with the same
            #   deployment_id and orchestrator_run_id exists. We now fetch and
            #   return that run.
            # - EntityExistsError: This happens when a run with the same name
            #   already exists. This could be either a different run (in which
            #   case we want to fail) or a run created by a step of the same
            #   pipeline run (in which case we want to return it).
            # Note: The IntegrityError might also be raised when other unique
            # constraints get violated. The only other such constraint is the
            # primary key constraint on the run ID, which means we randomly
            # generated an existing UUID. In this case the call below will fail,
            # but the chance of that happening is so low we don't handle it.
            try:
                return (
                    self._get_run_by_orchestrator_run_id(
                        orchestrator_run_id=pipeline_run.orchestrator_run_id,
                        deployment_id=pipeline_run.deployment,
                    ),
                    False,
                )
            except KeyError:
                if isinstance(create_error, EntityExistsError):
                    # There was a run with the same name which does not share
                    # the deployment_id and orchestrator_run_id -> We fail with
                    # the error that run names must be unique.
                    raise create_error from None

                # This should never happen as the run creation failed with an
                # IntegrityError which means a run with the deployment_id and
                # orchestrator_run_id exists.
                raise RuntimeError(
                    f"Failed to get or create run: {create_error}"
                )

    def list_runs(
        self,
        runs_filter_model: PipelineRunFilter,
        hydrate: bool = False,
    ) -> Page[PipelineRunResponse]:
        """List all pipeline runs matching the given filter criteria.

        Args:
            runs_filter_model: All filter parameters including pagination
                params.
            hydrate: Flag deciding whether to hydrate the output model(s)
                by including metadata fields in the response.

        Returns:
            A list of all pipeline runs matching the filter criteria.
        """
        with Session(self.engine) as session:
            query = select(PipelineRunSchema)
            return self.filter_and_paginate(
                session=session,
                query=query,
                table=PipelineRunSchema,
                filter_model=runs_filter_model,
                hydrate=hydrate,
            )

    def update_run(
        self, run_id: UUID, run_update: PipelineRunUpdate
    ) -> PipelineRunResponse:
        """Updates a pipeline run.

        Args:
            run_id: The ID of the pipeline run to update.
            run_update: The update to be applied to the pipeline run.

        Returns:
            The updated pipeline run.

        Raises:
            KeyError: if the pipeline run doesn't exist.
        """
        with Session(self.engine) as session:
            # Check if pipeline run with the given ID exists
            existing_run = session.exec(
                select(PipelineRunSchema).where(PipelineRunSchema.id == run_id)
            ).first()
            if existing_run is None:
                raise KeyError(
                    f"Unable to update pipeline run with ID {run_id}: "
                    f"No pipeline run with this ID found."
                )

            # Update the pipeline run
            existing_run.update(run_update=run_update)
            session.add(existing_run)
            session.commit()

            session.refresh(existing_run)
            return existing_run.to_model(include_metadata=True)

    def delete_run(self, run_id: UUID) -> None:
        """Deletes a pipeline run.

        Args:
            run_id: The ID of the pipeline run to delete.

        Raises:
            KeyError: if the pipeline run doesn't exist.
        """
        with Session(self.engine) as session:
            # Check if pipeline run with the given ID exists
            existing_run = session.exec(
                select(PipelineRunSchema).where(PipelineRunSchema.id == run_id)
            ).first()
            if existing_run is None:
                raise KeyError(
                    f"Unable to delete pipeline run with ID {run_id}: "
                    f"No pipeline run with this ID found."
                )

            # Delete the pipeline run
            session.delete(existing_run)
            session.commit()

    def count_runs(self, filter_model: Optional[PipelineRunFilter]) -> int:
        """Count all pipeline runs.

        Args:
            filter_model: The filter model to filter the runs.

        Returns:
            The number of pipeline runs.
        """
        return self._count_entity(
            schema=PipelineRunSchema, filter_model=filter_model
        )

    # ----------------------------- Run Metadata -----------------------------

    def create_run_metadata(
        self, run_metadata: RunMetadataRequest
    ) -> List[RunMetadataResponse]:
        """Creates run metadata.

        Args:
            run_metadata: The run metadata to create.

        Returns:
            The created run metadata.
        """
        return_value: List[RunMetadataResponse] = []
        with Session(self.engine) as session:
            for key, value in run_metadata.values.items():
                type_ = run_metadata.types[key]
                run_metadata_schema = RunMetadataSchema(
                    workspace_id=run_metadata.workspace,
                    user_id=run_metadata.user,
                    resource_id=run_metadata.resource_id,
                    resource_type=run_metadata.resource_type.value,
                    stack_component_id=run_metadata.stack_component_id,
                    key=key,
                    value=json.dumps(value),
                    type=type_,
                )
                session.add(run_metadata_schema)
                session.commit()
                return_value.append(
                    run_metadata_schema.to_model(include_metadata=True)
                )
        return return_value

    def get_run_metadata(
        self, run_metadata_id: UUID, hydrate: bool = True
    ) -> RunMetadataResponse:
        """Gets run metadata with the given ID.

        Args:
            run_metadata_id: The ID of the run metadata to get.
            hydrate: Flag deciding whether to hydrate the output model(s)
                by including metadata fields in the response.

        Returns:
            The run metadata.

        Raises:
            KeyError: if the run metadata doesn't exist.
        """
        with Session(self.engine) as session:
            run_metadata = session.exec(
                select(RunMetadataSchema).where(
                    RunMetadataSchema.id == run_metadata_id
                )
            ).first()
            if run_metadata is None:
                raise KeyError(
                    f"Unable to get run metadata with ID "
                    f"{run_metadata_id}: "
                    f"No run metadata with this ID found."
                )
            return run_metadata.to_model(include_metadata=hydrate)

    def list_run_metadata(
        self,
        run_metadata_filter_model: RunMetadataFilter,
        hydrate: bool = False,
    ) -> Page[RunMetadataResponse]:
        """List run metadata.

        Args:
            run_metadata_filter_model: All filter parameters including
                pagination params.
            hydrate: Flag deciding whether to hydrate the output model(s)
                by including metadata fields in the response.

        Returns:
            The run metadata.
        """
        with Session(self.engine) as session:
            query = select(RunMetadataSchema)
            return self.filter_and_paginate(
                session=session,
                query=query,
                table=RunMetadataSchema,
                filter_model=run_metadata_filter_model,
                hydrate=hydrate,
            )

    # ----------------------------- Schedules -----------------------------

    def create_schedule(self, schedule: ScheduleRequest) -> ScheduleResponse:
        """Creates a new schedule.

        Args:
            schedule: The schedule to create.

        Returns:
            The newly created schedule.
        """
        with Session(self.engine) as session:
            new_schedule = ScheduleSchema.from_request(schedule)
            session.add(new_schedule)
            session.commit()
            return new_schedule.to_model(include_metadata=True)

    def get_schedule(
        self, schedule_id: UUID, hydrate: bool = True
    ) -> ScheduleResponse:
        """Get a schedule with a given ID.

        Args:
            schedule_id: ID of the schedule.
            hydrate: Flag deciding whether to hydrate the output model(s)
                by including metadata fields in the response.

        Returns:
            The schedule.

        Raises:
            KeyError: if the schedule does not exist.
        """
        with Session(self.engine) as session:
            # Check if schedule with the given ID exists
            schedule = session.exec(
                select(ScheduleSchema).where(ScheduleSchema.id == schedule_id)
            ).first()
            if schedule is None:
                raise KeyError(
                    f"Unable to get schedule with ID '{schedule_id}': "
                    "No schedule with this ID found."
                )
            return schedule.to_model(include_metadata=hydrate)

    def list_schedules(
        self,
        schedule_filter_model: ScheduleFilter,
        hydrate: bool = False,
    ) -> Page[ScheduleResponse]:
        """List all schedules in the workspace.

        Args:
            schedule_filter_model: All filter parameters including pagination
                params
            hydrate: Flag deciding whether to hydrate the output model(s)
                by including metadata fields in the response.

        Returns:
            A list of schedules.
        """
        with Session(self.engine) as session:
            query = select(ScheduleSchema)
            return self.filter_and_paginate(
                session=session,
                query=query,
                table=ScheduleSchema,
                filter_model=schedule_filter_model,
                hydrate=hydrate,
            )

    def update_schedule(
        self,
        schedule_id: UUID,
        schedule_update: ScheduleUpdate,
    ) -> ScheduleResponse:
        """Updates a schedule.

        Args:
            schedule_id: The ID of the schedule to be updated.
            schedule_update: The update to be applied.

        Returns:
            The updated schedule.

        Raises:
            KeyError: if the schedule doesn't exist.
        """
        with Session(self.engine) as session:
            # Check if schedule with the given ID exists
            existing_schedule = session.exec(
                select(ScheduleSchema).where(ScheduleSchema.id == schedule_id)
            ).first()
            if existing_schedule is None:
                raise KeyError(
                    f"Unable to update schedule with ID {schedule_id}: "
                    f"No schedule with this ID found."
                )

            # Update the schedule
            existing_schedule = existing_schedule.update(schedule_update)
            session.add(existing_schedule)
            session.commit()
            return existing_schedule.to_model(include_metadata=True)

    def delete_schedule(self, schedule_id: UUID) -> None:
        """Deletes a schedule.

        Args:
            schedule_id: The ID of the schedule to delete.

        Raises:
            KeyError: if the schedule doesn't exist.
        """
        with Session(self.engine) as session:
            # Check if schedule with the given ID exists
            schedule = session.exec(
                select(ScheduleSchema).where(ScheduleSchema.id == schedule_id)
            ).first()
            if schedule is None:
                raise KeyError(
                    f"Unable to delete schedule with ID {schedule_id}: "
                    f"No schedule with this ID found."
                )

            # Delete the schedule
            session.delete(schedule)
            session.commit()

    # ------------------------- Secrets -------------------------

    def _check_sql_secret_scope(
        self,
        session: Session,
        secret_name: str,
        scope: SecretScope,
        workspace: UUID,
        user: UUID,
        exclude_secret_id: Optional[UUID] = None,
    ) -> Tuple[bool, str]:
        """Checks if a secret with the given name already exists in the given scope.

        This method enforces the following scope rules:

          - only one workspace-scoped secret with the given name can exist
            in the target workspace.
          - only one user-scoped secret with the given name can exist in the
            target workspace for the target user.

        Args:
            session: The SQLAlchemy session.
            secret_name: The name of the secret.
            scope: The scope of the secret.
            workspace: The ID of the workspace to which the secret belongs.
            user: The ID of the user to which the secret belongs.
            exclude_secret_id: The ID of a secret to exclude from the check
                (used e.g. during an update to exclude the existing secret).

        Returns:
            True if a secret with the given name already exists in the given
            scope, False otherwise, and an error message.
        """
        scope_filter = (
            select(SecretSchema)
            .where(SecretSchema.name == secret_name)
            .where(SecretSchema.scope == scope.value)
        )

        if scope in [SecretScope.WORKSPACE, SecretScope.USER]:
            scope_filter = scope_filter.where(
                SecretSchema.workspace_id == workspace
            )
        if scope == SecretScope.USER:
            scope_filter = scope_filter.where(SecretSchema.user_id == user)
        if exclude_secret_id is not None:
            scope_filter = scope_filter.where(
                SecretSchema.id != exclude_secret_id
            )

        existing_secret = session.exec(scope_filter).first()

        if existing_secret is not None:
            existing_secret_model = existing_secret.to_model(
                include_metadata=True
            )

            msg = (
                f"Found an existing {scope.value} scoped secret with the "
                f"same '{secret_name}' name"
            )
            if scope in [SecretScope.WORKSPACE, SecretScope.USER]:
                msg += (
                    f" in the same '{existing_secret_model.workspace.name}' "
                    f"workspace"
                )
            if scope == SecretScope.USER:
                assert existing_secret_model.user
                msg += (
                    f" for the same '{existing_secret_model.user.name}' user"
                )

            return True, msg

        return False, ""

    def _set_secret_values(
        self, secret_id: UUID, values: Dict[str, str], backup: bool = True
    ) -> None:
        """Sets the values of a secret in the configured secrets store.

        Args:
            secret_id: The ID of the secret to set the values of.
            values: The values to set.
            backup: Whether to back up the values in the backup secrets store,
                if configured.

        # noqa: DAR401
        """

        def do_backup() -> bool:
            """Backs up the values of a secret in the configured backup secrets store.

            Returns:
                True if the backup succeeded, False otherwise.
            """
            if not backup or not self.backup_secrets_store:
                return False
            logger.info(
                f"Storing secret {secret_id} in the backup secrets store. "
            )
            try:
                self._backup_secret_values(secret_id=secret_id, values=values)
            except Exception:
                logger.exception(
                    f"Failed to store secret values for secret with ID "
                    f"{secret_id} in the backup secrets store. "
                )
                return False
            return True

        try:
            self.secrets_store.store_secret_values(
                secret_id=secret_id, secret_values=values
            )
        except Exception:
            logger.exception(
                f"Failed to store secret values for secret with ID "
                f"{secret_id} in the primary secrets store. "
            )
            if not do_backup():
                raise
        else:
            do_backup()

    def _backup_secret_values(
        self, secret_id: UUID, values: Dict[str, str]
    ) -> None:
        """Backs up the values of a secret in the configured backup secrets store.

        Args:
            secret_id: The ID of the secret the values of which to backup.
            values: The values to back up.
        """
        if self.backup_secrets_store:
            # We attempt either an update or a create operation depending on
            # whether the secret values are already stored in the backup secrets
            # store. This is to account for any inconsistencies in the backup
            # secrets store without impairing the backup functionality.
            try:
                self.backup_secrets_store.get_secret_values(
                    secret_id=secret_id,
                )
            except KeyError:
                self.backup_secrets_store.store_secret_values(
                    secret_id=secret_id, secret_values=values
                )
            else:
                self.backup_secrets_store.update_secret_values(
                    secret_id=secret_id, secret_values=values
                )

    def _get_secret_values(
        self, secret_id: UUID, use_backup: bool = True
    ) -> Dict[str, str]:
        """Gets the values of a secret from the configured secrets store.

        Args:
            secret_id: The ID of the secret to get the values of.
            use_backup: Whether to use the backup secrets store if the primary
                secrets store fails to retrieve the values and if a backup
                secrets store is configured.

        Returns:
            The values of the secret.

        # noqa: DAR401
        """
        try:
            return self.secrets_store.get_secret_values(
                secret_id=secret_id,
            )
        except Exception as e:
            if use_backup and self.backup_secrets_store:
                logger.exception(
                    f"Failed to get secret values for secret with ID "
                    f"{secret_id} from the primary secrets store. "
                    f"Trying to get them from the backup secrets store. "
                )
                try:
                    backup_values = self._get_backup_secret_values(
                        secret_id=secret_id
                    )
                    if isinstance(e, KeyError):
                        # Attempt to automatically restore the values in the
                        # primary secrets store if the backup secrets store
                        # succeeds in retrieving them and if the values are
                        # missing in the primary secrets store.
                        try:
                            self.secrets_store.store_secret_values(
                                secret_id=secret_id,
                                secret_values=backup_values,
                            )
                        except Exception:
                            logger.exception(
                                f"Failed to restore secret values for secret "
                                f"with ID {secret_id} in the primary secrets "
                                "store. "
                            )
                    return backup_values
                except Exception:
                    logger.exception(
                        f"Failed to get secret values for secret with ID "
                        f"{secret_id} from the backup secrets store. "
                    )
            raise

    def _get_backup_secret_values(self, secret_id: UUID) -> Dict[str, str]:
        """Gets the backup values of a secret from the configured backup secrets store.

        Args:
            secret_id: The ID of the secret to get the values of.

        Returns:
            The backup values of the secret.

        Raises:
            KeyError: If no backup secrets store is configured.
        """
        if self.backup_secrets_store:
            return self.backup_secrets_store.get_secret_values(
                secret_id=secret_id,
            )
        raise KeyError(
            f"Unable to get backup secret values for secret with ID "
            f"{secret_id}: No backup secrets store is configured."
        )

    def _update_secret_values(
        self,
        secret_id: UUID,
        values: Dict[str, Optional[str]],
        overwrite: bool = False,
        backup: bool = True,
    ) -> Dict[str, str]:
        """Updates the values of a secret in the configured secrets store.

        This method will update the existing values with the new values
        and drop `None` values.

        Args:
            secret_id: The ID of the secret to set the values of.
            values: The updated values to set.
            overwrite: Whether to overwrite the existing values with the new
                values. If set to False, the new values will be merged with the
                existing values.
            backup: Whether to back up the updated values in the backup secrets
                store, if configured.

        Returns:
            The updated values.

        # noqa: DAR401
        """
        try:
            existing_values = self._get_secret_values(
                secret_id=secret_id, use_backup=backup
            )
        except KeyError:
            logger.error(
                f"Unable to update secret values for secret with ID "
                f"{secret_id}: No secret with this ID found in the secrets "
                f"store back-end. Creating a new secret instead."
            )
            # If no secret values are yet stored in the secrets store,
            # we simply treat this as a create operation. This is to account
            # for cases in which secrets are manually deleted in the secrets
            # store backend or when the secrets store backend is reconfigured to
            # a different account, provider, region etc. without migrating
            # the actual existing secrets themselves.
            new_values: Dict[str, str] = {
                k: v for k, v in values.items() if v is not None
            }
            self._set_secret_values(
                secret_id=secret_id, values=new_values, backup=backup
            )
            return new_values

        if overwrite:
            existing_values = {
                k: v for k, v in values.items() if v is not None
            }
        else:
            for k, v in values.items():
                if v is not None:
                    existing_values[k] = v
                # Drop values removed in the update
                if v is None and k in existing_values:
                    del existing_values[k]

        def do_backup() -> bool:
            """Backs up the values of a secret in the configured backup secrets store.

            Returns:
                True if the backup succeeded, False otherwise.
            """
            if not backup or not self.backup_secrets_store:
                return False
            logger.info(
                f"Storing secret {secret_id} in the backup secrets store. "
            )
            try:
                self._backup_secret_values(
                    secret_id=secret_id, values=existing_values
                )
            except Exception:
                logger.exception(
                    f"Failed to store secret values for secret with ID "
                    f"{secret_id} in the backup secrets store. "
                )
                return False
            return True

        try:
            self.secrets_store.update_secret_values(
                secret_id=secret_id, secret_values=existing_values
            )
        except Exception:
            logger.exception(
                f"Failed to update secret values for secret with ID "
                f"{secret_id} in the primary secrets store. "
            )
            if not do_backup():
                raise
        else:
            do_backup()

        return existing_values

    def _delete_secret_values(
        self,
        secret_id: UUID,
        delete_backup: bool = True,
    ) -> None:
        """Deletes the values of a secret in the configured secrets store.

        Args:
            secret_id: The ID of the secret for which to delete the values.
            delete_backup: Whether to delete the backup values of the secret
                from the backup secrets store, if configured.

        # noqa: DAR401
        """

        def do_delete_backup() -> bool:
            """Deletes the backup values of a secret in the configured backup secrets store.

            Returns:
                True if the backup deletion succeeded, False otherwise.
            """
            if not delete_backup or not self.backup_secrets_store:
                return False

            logger.info(
                f"Deleting secret {secret_id} from the backup secrets store."
            )
            try:
                self._delete_backup_secret_values(secret_id=secret_id)
            except KeyError:
                # If the secret doesn't exist in the backup secrets store, we
                # consider this a success.
                return True
            except Exception:
                logger.exception(
                    f"Failed to delete secret values for secret with ID "
                    f"{secret_id} from the backup secrets store. "
                )
                return False

            return True

        try:
            self.secrets_store.delete_secret_values(secret_id=secret_id)
        except KeyError:
            # If the secret doesn't exist in the primary secrets store, we
            # consider this a success.
            do_delete_backup()
        except Exception:
            logger.exception(
                f"Failed to delete secret values for secret with ID "
                f"{secret_id} from the primary secrets store. "
            )
            if not do_delete_backup():
                raise
        else:
            do_delete_backup()

    def _delete_backup_secret_values(
        self,
        secret_id: UUID,
    ) -> None:
        """Deletes the backup values of a secret in the configured backup secrets store.

        Args:
            secret_id: The ID of the secret for which to delete the backup values.
        """
        if self.backup_secrets_store:
            self.backup_secrets_store.delete_secret_values(secret_id=secret_id)

    @track_decorator(AnalyticsEvent.CREATED_SECRET)
    def create_secret(self, secret: SecretRequest) -> SecretResponse:
        """Creates a new secret.

        The new secret is also validated against the scoping rules enforced in
        the secrets store:

          - only one workspace-scoped secret with the given name can exist
            in the target workspace.
          - only one user-scoped secret with the given name can exist in the
            target workspace for the target user.

        Args:
            secret: The secret to create.

        Returns:
            The newly created secret.

        Raises:
            EntityExistsError: If a secret with the same name already exists in
                the same scope.
        """
        with Session(self.engine) as session:
            # Check if a secret with the same name already exists in the same
            # scope.
            secret_exists, msg = self._check_sql_secret_scope(
                session=session,
                secret_name=secret.name,
                scope=secret.scope,
                workspace=secret.workspace,
                user=secret.user,
            )
            if secret_exists:
                raise EntityExistsError(msg)

            new_secret = SecretSchema.from_request(
                secret,
            )
            session.add(new_secret)
            session.commit()

            secret_model = new_secret.to_model(include_metadata=True)

        try:
            # Set the secret values in the configured secrets store
            self._set_secret_values(
                secret_id=new_secret.id, values=secret.secret_values
            )
        except:
            # If setting the secret values fails, delete the secret from the
            # database.
            with Session(self.engine) as session:
                session.delete(new_secret)
                session.commit()
            raise

        secret_model.set_secrets(secret.secret_values)
        return secret_model

    def get_secret(
        self, secret_id: UUID, hydrate: bool = True
    ) -> SecretResponse:
        """Get a secret by ID.

        Args:
            secret_id: The ID of the secret to fetch.
            hydrate: Flag deciding whether to hydrate the output model(s)
                by including metadata fields in the response.

        Returns:
            The secret.

        Raises:
            KeyError: if the secret doesn't exist.
        """
        with Session(self.engine) as session:
            secret_in_db = session.exec(
                select(SecretSchema).where(SecretSchema.id == secret_id)
            ).first()
            if secret_in_db is None:
                raise KeyError(f"Secret with ID {secret_id} not found.")
            secret_model = secret_in_db.to_model(include_metadata=hydrate)

        secret_model.set_secrets(self._get_secret_values(secret_id=secret_id))

        return secret_model

    def list_secrets(
        self, secret_filter_model: SecretFilter, hydrate: bool = False
    ) -> Page[SecretResponse]:
        """List all secrets matching the given filter criteria.

        Note that returned secrets do not include any secret values. To fetch
        the secret values, use `get_secret`.

        Args:
            secret_filter_model: All filter parameters including pagination
                params.
            hydrate: Flag deciding whether to hydrate the output model(s)
                by including metadata fields in the response.

        Returns:
            A list of all secrets matching the filter criteria, with pagination
            information and sorted according to the filter criteria. The
            returned secrets do not include any secret values, only metadata. To
            fetch the secret values, use `get_secret` individually with each
            secret.
        """
        with Session(self.engine) as session:
            query = select(SecretSchema)
            return self.filter_and_paginate(
                session=session,
                query=query,
                table=SecretSchema,
                filter_model=secret_filter_model,
                hydrate=hydrate,
            )

    def update_secret(
        self, secret_id: UUID, secret_update: SecretUpdate
    ) -> SecretResponse:
        """Updates a secret.

        Secret values that are specified as `None` in the update that are
        present in the existing secret are removed from the existing secret.
        Values that are present in both secrets are overwritten. All other
        values in both the existing secret and the update are kept (merged).

        If the update includes a change of name or scope, the scoping rules
        enforced in the secrets store are used to validate the update:

          - only one workspace-scoped secret with the given name can exist
            in the target workspace.
          - only one user-scoped secret with the given name can exist in the
            target workspace for the target user.

        Args:
            secret_id: The ID of the secret to be updated.
            secret_update: The update to be applied.

        Returns:
            The updated secret.

        Raises:
            KeyError: if the secret doesn't exist.
            EntityExistsError: If a secret with the same name already exists in
                the same scope.
        """
        with Session(self.engine) as session:
            existing_secret = session.exec(
                select(SecretSchema).where(SecretSchema.id == secret_id)
            ).first()

            if not existing_secret:
                raise KeyError(f"Secret with ID {secret_id} not found.")

            # A change in name or scope requires a check of the scoping rules.
            if (
                secret_update.name is not None
                and existing_secret.name != secret_update.name
                or secret_update.scope is not None
                and existing_secret.scope != secret_update.scope
            ):
                secret_exists, msg = self._check_sql_secret_scope(
                    session=session,
                    secret_name=secret_update.name or existing_secret.name,
                    scope=secret_update.scope
                    or SecretScope(existing_secret.scope),
                    workspace=existing_secret.workspace.id,
                    user=existing_secret.user.id,
                    exclude_secret_id=secret_id,
                )

                if secret_exists:
                    raise EntityExistsError(msg)

            existing_secret.update(
                secret_update=secret_update,
            )
            session.add(existing_secret)
            session.commit()

            # Refresh the Model that was just created
            session.refresh(existing_secret)
            secret_model = existing_secret.to_model(include_metadata=True)

        if secret_update.values is not None:
            # Update the secret values in the configured secrets store
            updated_values = self._update_secret_values(
                secret_id=secret_id,
                values=secret_update.get_secret_values_update(),
            )
            secret_model.set_secrets(updated_values)
        else:
            secret_model.set_secrets(self._get_secret_values(secret_id))

        return secret_model

    def delete_secret(self, secret_id: UUID) -> None:
        """Delete a secret.

        Args:
            secret_id: The id of the secret to delete.

        Raises:
            KeyError: if the secret doesn't exist.
        """
        # Delete the secret values in the configured secrets store
        try:
            self._delete_secret_values(secret_id=secret_id)
        except KeyError:
            # If the secret values don't exist in the secrets store, we don't
            # need to raise an error.
            pass

        with Session(self.engine) as session:
            try:
                secret_in_db = session.exec(
                    select(SecretSchema).where(SecretSchema.id == secret_id)
                ).one()
                session.delete(secret_in_db)
                session.commit()
            except NoResultFound:
                raise KeyError(f"Secret with ID {secret_id} not found.")

    def backup_secrets(
        self, ignore_errors: bool = True, delete_secrets: bool = False
    ) -> None:
        """Backs up all secrets to the configured backup secrets store.

        Args:
            ignore_errors: Whether to ignore individual errors during the backup
                process and attempt to backup all secrets.
            delete_secrets: Whether to delete the secrets that have been
                successfully backed up from the primary secrets store. Setting
                this flag effectively moves all secrets from the primary secrets
                store to the backup secrets store.

        # noqa: DAR401
        Raises:
            BackupSecretsStoreNotConfiguredError: if no backup secrets store is
                configured.
        """
        if not self.backup_secrets_store:
            raise BackupSecretsStoreNotConfiguredError(
                "Unable to backup secrets: No backup secrets store is "
                "configured."
            )

        with Session(self.engine) as session:
            secrets_in_db = session.exec(select(SecretSchema)).all()

        for secret in secrets_in_db:
            try:
                values = self._get_secret_values(
                    secret_id=secret.id, use_backup=False
                )
            except Exception:
                logger.exception(
                    f"Failed to get secret values for secret with ID "
                    f"{secret.id}."
                )
                if ignore_errors:
                    continue
                raise

            try:
                self._backup_secret_values(secret_id=secret.id, values=values)
            except Exception:
                logger.exception(
                    f"Failed to backup secret with ID {secret.id}. "
                )
                if ignore_errors:
                    continue
                raise

            if delete_secrets:
                try:
                    self._delete_secret_values(
                        secret_id=secret.id, delete_backup=False
                    )
                except Exception:
                    logger.exception(
                        f"Failed to delete secret with ID {secret.id} from the "
                        f"primary secrets store after backing it up to the "
                        f"backup secrets store."
                    )
                    if ignore_errors:
                        continue
                    raise

    def restore_secrets(
        self, ignore_errors: bool = False, delete_secrets: bool = False
    ) -> None:
        """Restore all secrets from the configured backup secrets store.

        Args:
            ignore_errors: Whether to ignore individual errors during the
                restore process and attempt to restore all secrets.
            delete_secrets: Whether to delete the secrets that have been
                successfully restored from the backup secrets store. Setting
                this flag effectively moves all secrets from the backup secrets
                store to the primary secrets store.

        # noqa: DAR401
        Raises:
            BackupSecretsStoreNotConfiguredError: if no backup secrets store is
                configured.
        """
        if not self.backup_secrets_store:
            raise BackupSecretsStoreNotConfiguredError(
                "Unable to restore secrets: No backup secrets store is "
                "configured."
            )

        with Session(self.engine) as session:
            secrets_in_db = session.exec(select(SecretSchema)).all()

        for secret in secrets_in_db:
            try:
                values = self._get_backup_secret_values(secret_id=secret.id)
            except Exception:
                logger.exception(
                    f"Failed to get backup secret values for secret with ID "
                    f"{secret.id}."
                )
                if ignore_errors:
                    continue
                raise

            try:
                self._update_secret_values(
                    secret_id=secret.id,
                    values=cast(Dict[str, Optional[str]], values),
                    overwrite=True,
                    backup=False,
                )
            except Exception:
                logger.exception(
                    f"Failed to restore secret with ID {secret.id}. "
                )
                if ignore_errors:
                    continue
                raise

            if delete_secrets:
                try:
                    self._delete_backup_secret_values(secret_id=secret.id)
                except Exception:
                    logger.exception(
                        f"Failed to delete backup secret with ID {secret.id} "
                        f"from the backup secrets store after restoring it to "
                        f"the primary secrets store."
                    )
                    if ignore_errors:
                        continue
                    raise

    # ------------------------- Service Accounts -------------------------

    @track_decorator(AnalyticsEvent.CREATED_SERVICE_ACCOUNT)
    def create_service_account(
        self, service_account: ServiceAccountRequest
    ) -> ServiceAccountResponse:
        """Creates a new service account.

        Args:
            service_account: Service account to be created.

        Returns:
            The newly created service account.

        Raises:
            EntityExistsError: If a user or service account with the given name
                already exists.
        """
        with Session(self.engine) as session:
            # Check if a service account with the given name already
            # exists
            err_msg = (
                f"Unable to create service account with name "
                f"'{service_account.name}': Found existing service "
                "account with this name."
            )
            try:
                self._get_account_schema(
                    service_account.name, session=session, service_account=True
                )
                raise EntityExistsError(err_msg)
            except KeyError:
                pass

            # Create the service account
            new_account = UserSchema.from_service_account_request(
                service_account
            )
            session.add(new_account)
            # on commit an IntegrityError may arise we let it bubble up
            session.commit()

            return new_account.to_service_account_model(include_metadata=True)

    def get_service_account(
        self,
        service_account_name_or_id: Union[str, UUID],
        hydrate: bool = True,
    ) -> ServiceAccountResponse:
        """Gets a specific service account.

        Raises a KeyError in case a service account with that id does not exist.

        Args:
            service_account_name_or_id: The name or ID of the service account to
                get.
            hydrate: Flag deciding whether to hydrate the output model(s)
                by including metadata fields in the response.

        Returns:
            The requested service account, if it was found.
        """
        with Session(self.engine) as session:
            account = self._get_account_schema(
                service_account_name_or_id,
                session=session,
                service_account=True,
            )

            return account.to_service_account_model(include_metadata=hydrate)

    def list_service_accounts(
        self,
        filter_model: ServiceAccountFilter,
        hydrate: bool = False,
    ) -> Page[ServiceAccountResponse]:
        """List all service accounts.

        Args:
            filter_model: All filter parameters including pagination
                params.
            hydrate: Flag deciding whether to hydrate the output model(s)
                by including metadata fields in the response.

        Returns:
            A list of filtered service accounts.
        """
        with Session(self.engine) as session:
            query = select(UserSchema)
            paged_service_accounts: Page[ServiceAccountResponse] = (
                self.filter_and_paginate(
                    session=session,
                    query=query,
                    table=UserSchema,
                    filter_model=filter_model,
                    custom_schema_to_model_conversion=lambda user: user.to_service_account_model(
                        include_metadata=hydrate
                    ),
                    hydrate=hydrate,
                )
            )
            return paged_service_accounts

    def update_service_account(
        self,
        service_account_name_or_id: Union[str, UUID],
        service_account_update: ServiceAccountUpdate,
    ) -> ServiceAccountResponse:
        """Updates an existing service account.

        Args:
            service_account_name_or_id: The name or the ID of the service
                account to update.
            service_account_update: The update to be applied to the service
                account.

        Returns:
            The updated service account.

        Raises:
            EntityExistsError: If a user or service account with the given name
                already exists.
        """
        with Session(self.engine) as session:
            existing_service_account = self._get_account_schema(
                service_account_name_or_id,
                session=session,
                service_account=True,
            )

            if (
                service_account_update.name is not None
                and service_account_update.name
                != existing_service_account.name
            ):
                try:
                    self._get_account_schema(
                        service_account_update.name,
                        session=session,
                        service_account=True,
                    )
                    raise EntityExistsError(
                        f"Unable to update service account with name "
                        f"'{service_account_update.name}': Found an existing "
                        "service account with this name."
                    )
                except KeyError:
                    pass

            existing_service_account.update_service_account(
                service_account_update=service_account_update
            )
            session.add(existing_service_account)
            session.commit()

            # Refresh the Model that was just created
            session.refresh(existing_service_account)
            return existing_service_account.to_service_account_model(
                include_metadata=True
            )

    def delete_service_account(
        self,
        service_account_name_or_id: Union[str, UUID],
    ) -> None:
        """Delete a service account.

        Args:
            service_account_name_or_id: The name or the ID of the service
                account to delete.

        Raises:
            IllegalOperationError: if the service account has already been used
                to create other resources.
        """
        with Session(self.engine) as session:
            service_account = self._get_account_schema(
                service_account_name_or_id,
                session=session,
                service_account=True,
            )
            # Check if the service account has any resources associated with it
            # and raise an error if it does.
            if self._account_owns_resources(service_account, session=session):
                raise IllegalOperationError(
                    "The service account has already been used to create "
                    "other resources that it now owns and therefore cannot be "
                    "deleted. Please delete all resources owned by the service "
                    "account or consider deactivating it instead."
                )

            session.delete(service_account)
            session.commit()

    # --------------------------- Service Connectors ---------------------------

    @track_decorator(AnalyticsEvent.CREATED_SERVICE_CONNECTOR)
    def create_service_connector(
        self, service_connector: ServiceConnectorRequest
    ) -> ServiceConnectorResponse:
        """Creates a new service connector.

        Args:
            service_connector: Service connector to be created.

        Returns:
            The newly created service connector.

        Raises:
            Exception: If anything goes wrong during the creation of the
                service connector.
        """
        # If the connector type is locally available, we validate the request
        # against the connector type schema before storing it in the database
        if service_connector_registry.is_registered(service_connector.type):
            connector_type = (
                service_connector_registry.get_service_connector_type(
                    service_connector.type
                )
            )
            service_connector.validate_and_configure_resources(
                connector_type=connector_type,
                resource_types=service_connector.resource_types,
                resource_id=service_connector.resource_id,
                configuration=service_connector.configuration,
                secrets=service_connector.secrets,
            )

        with Session(self.engine) as session:
            self._fail_if_service_connector_with_name_exists(
                name=service_connector.name,
                workspace_id=service_connector.workspace,
                session=session,
            )

            # Create the secret
            secret_id = self._create_connector_secret(
                connector_name=service_connector.name,
                user=service_connector.user,
                workspace=service_connector.workspace,
                secrets=service_connector.secrets,
            )
            try:
                # Create the service connector
                new_service_connector = ServiceConnectorSchema.from_request(
                    service_connector,
                    secret_id=secret_id,
                )

                session.add(new_service_connector)
                session.commit()

                session.refresh(new_service_connector)
            except Exception:
                # Delete the secret if it was created
                if secret_id:
                    try:
                        self.delete_secret(secret_id)
                    except Exception:
                        # Ignore any errors that occur while deleting the
                        # secret
                        pass

                raise

            connector = new_service_connector.to_model(include_metadata=True)
            self._populate_connector_type(connector)
            return connector

    def get_service_connector(
        self, service_connector_id: UUID, hydrate: bool = True
    ) -> ServiceConnectorResponse:
        """Gets a specific service connector.

        Args:
            service_connector_id: The ID of the service connector to get.
            hydrate: Flag deciding whether to hydrate the output model(s)
                by including metadata fields in the response.

        Returns:
            The requested service connector, if it was found.

        Raises:
            KeyError: If no service connector with the given ID exists.
        """
        with Session(self.engine) as session:
            service_connector = session.exec(
                select(ServiceConnectorSchema).where(
                    ServiceConnectorSchema.id == service_connector_id
                )
            ).first()

            if service_connector is None:
                raise KeyError(
                    f"Service connector with ID {service_connector_id} not "
                    "found."
                )

            connector = service_connector.to_model(include_metadata=hydrate)
            self._populate_connector_type(connector)
            return connector

    def list_service_connectors(
        self,
        filter_model: ServiceConnectorFilter,
        hydrate: bool = False,
    ) -> Page[ServiceConnectorResponse]:
        """List all service connectors.

        Args:
            filter_model: All filter parameters including pagination
                params.
            hydrate: Flag deciding whether to hydrate the output model(s)
                by including metadata fields in the response.

        Returns:
            A page of all service connectors.
        """

        def fetch_connectors(
            session: Session,
            query: Union[
                Select[ServiceConnectorSchema],
                SelectOfScalar[ServiceConnectorSchema],
            ],
            filter_model: BaseFilter,
        ) -> List[ServiceConnectorSchema]:
            """Custom fetch function for connector filtering and pagination.

            Applies resource type and label filters to the query.

            Args:
                session: The database session.
                query: The query to filter.
                filter_model: The filter model.

            Returns:
                The filtered and paginated results.
            """
            assert isinstance(filter_model, ServiceConnectorFilter)
            items = self._list_filtered_service_connectors(
                session=session, query=query, filter_model=filter_model
            )

            return items

        with Session(self.engine) as session:
            query = select(ServiceConnectorSchema)
            paged_connectors: Page[ServiceConnectorResponse] = (
                self.filter_and_paginate(
                    session=session,
                    query=query,
                    table=ServiceConnectorSchema,
                    filter_model=filter_model,
                    custom_fetch=fetch_connectors,
                    hydrate=hydrate,
                )
            )

            self._populate_connector_type(*paged_connectors.items)
            return paged_connectors

    def update_service_connector(
        self, service_connector_id: UUID, update: ServiceConnectorUpdate
    ) -> ServiceConnectorResponse:
        """Updates an existing service connector.

        The update model contains the fields to be updated. If a field value is
        set to None in the model, the field is not updated, but there are
        special rules concerning some fields:

        * the `configuration` and `secrets` fields together represent a full
        valid configuration update, not just a partial update. If either is
        set (i.e. not None) in the update, their values are merged together and
        will replace the existing configuration and secrets values.
        * the `resource_id` field value is also a full replacement value: if set
        to `None`, the resource ID is removed from the service connector.
        * the `expiration_seconds` field value is also a full replacement value:
        if set to `None`, the expiration is removed from the service connector.
        * the `secret_id` field value in the update is ignored, given that
        secrets are managed internally by the ZenML store.
        * the `labels` field is also a full labels update: if set (i.e. not
        `None`), all existing labels are removed and replaced by the new labels
        in the update.

        Args:
            service_connector_id: The ID of the service connector to update.
            update: The update to be applied to the service connector.

        Returns:
            The updated service connector.

        Raises:
            KeyError: If no service connector with the given ID exists.
            IllegalOperationError: If the service connector is referenced by
                one or more stack components and the update would change the
                connector type, resource type or resource ID.
        """
        with Session(self.engine) as session:
            existing_connector = session.exec(
                select(ServiceConnectorSchema).where(
                    ServiceConnectorSchema.id == service_connector_id
                )
            ).first()

            if existing_connector is None:
                raise KeyError(
                    f"Unable to update service connector with ID "
                    f"'{service_connector_id}': Found no existing service "
                    "connector with this ID."
                )

            # In case of a renaming update, make sure no service connector uses
            # that name already
            if update.name and existing_connector.name != update.name:
                self._fail_if_service_connector_with_name_exists(
                    name=update.name,
                    workspace_id=existing_connector.workspace_id,
                    session=session,
                )

            existing_connector_model = existing_connector.to_model(
                include_metadata=True
            )

            if len(existing_connector.components):
                # If the service connector is already used in one or more
                # stack components, the update is no longer allowed to change
                # the service connector's authentication method, connector type,
                # resource type, or resource ID
                if (
                    update.connector_type
                    and update.type != existing_connector_model.connector_type
                ):
                    raise IllegalOperationError(
                        "The service type of a service connector that is "
                        "already actively used in one or more stack components "
                        "cannot be changed."
                    )

                if (
                    update.auth_method
                    and update.auth_method
                    != existing_connector_model.auth_method
                ):
                    raise IllegalOperationError(
                        "The authentication method of a service connector that "
                        "is already actively used in one or more stack "
                        "components cannot be changed."
                    )

                if (
                    update.resource_types
                    and update.resource_types
                    != existing_connector_model.resource_types
                ):
                    raise IllegalOperationError(
                        "The resource type of a service connector that is "
                        "already actively used in one or more stack components "
                        "cannot be changed."
                    )

                # The resource ID field cannot be used as a partial update: if
                # set to None, the existing resource ID is also removed
                if update.resource_id != existing_connector_model.resource_id:
                    raise IllegalOperationError(
                        "The resource ID of a service connector that is "
                        "already actively used in one or more stack components "
                        "cannot be changed."
                    )

            # If the connector type is locally available, we validate the update
            # against the connector type schema before storing it in the
            # database
            if service_connector_registry.is_registered(
                existing_connector.connector_type
            ):
                connector_type = (
                    service_connector_registry.get_service_connector_type(
                        existing_connector.connector_type
                    )
                )
                # We need the auth method to be set to be able to validate the
                # configuration
                update.auth_method = (
                    update.auth_method or existing_connector_model.auth_method
                )
                # Validate the configuration update. If the configuration or
                # secrets fields are set, together they are merged into a
                # full configuration that is validated against the connector
                # type schema and replaces the existing configuration and
                # secrets values
                update.validate_and_configure_resources(
                    connector_type=connector_type,
                    resource_types=update.resource_types,
                    resource_id=update.resource_id,
                    configuration=update.configuration,
                    secrets=update.secrets,
                )

            # Update secret
            secret_id = self._update_connector_secret(
                existing_connector=existing_connector_model,
                updated_connector=update,
            )

            existing_connector.update(
                connector_update=update, secret_id=secret_id
            )
            session.add(existing_connector)
            session.commit()

            connector = existing_connector.to_model(include_metadata=True)
            self._populate_connector_type(connector)
            return connector

    def delete_service_connector(self, service_connector_id: UUID) -> None:
        """Deletes a service connector.

        Args:
            service_connector_id: The ID of the service connector to delete.

        Raises:
            KeyError: If no service connector with the given ID exists.
            IllegalOperationError: If the service connector is still referenced
                by one or more stack components.
        """
        with Session(self.engine) as session:
            try:
                service_connector = session.exec(
                    select(ServiceConnectorSchema).where(
                        ServiceConnectorSchema.id == service_connector_id
                    )
                ).one()

                if service_connector is None:
                    raise KeyError(
                        f"Service connector with ID {service_connector_id} not "
                        "found."
                    )

                if len(service_connector.components) > 0:
                    raise IllegalOperationError(
                        f"Service connector with ID {service_connector_id} "
                        f"cannot be deleted as it is still referenced by "
                        f"{len(service_connector.components)} "
                        "stack components. Before deleting this service "
                        "connector, make sure to remove it from all stack "
                        "components."
                    )
                else:
                    session.delete(service_connector)

                if service_connector.secret_id:
                    try:
                        self.delete_secret(service_connector.secret_id)
                    except KeyError:
                        # If the secret doesn't exist anymore, we can ignore
                        # this error
                        pass
            except NoResultFound as error:
                raise KeyError from error

            session.commit()

    @staticmethod
    def _fail_if_service_connector_with_name_exists(
        name: str,
        workspace_id: UUID,
        session: Session,
    ) -> None:
        """Raise an exception if a service connector with same name exists.

        Args:
            name: The name of the service connector
            workspace_id: The ID of the workspace
            session: The Session

        Raises:
            EntityExistsError: If a service connector with the given name
                already exists.
        """
        # Check if service connector with the same domain key (name, workspace)
        # already exists
        existing_domain_connector = session.exec(
            select(ServiceConnectorSchema)
            .where(ServiceConnectorSchema.name == name)
            .where(ServiceConnectorSchema.workspace_id == workspace_id)
        ).first()
        if existing_domain_connector is not None:
            raise EntityExistsError(
                f"Unable to register service connector with name '{name}': "
                "Found an existing service connector with the same name in the "
                f"same workspace '{existing_domain_connector.workspace.name}'."
            )

    def _create_connector_secret(
        self,
        connector_name: str,
        user: UUID,
        workspace: UUID,
        secrets: Optional[Dict[str, Optional[SecretStr]]],
    ) -> Optional[UUID]:
        """Creates a new secret to store the service connector secret credentials.

        Args:
            connector_name: The name of the service connector for which to
                create a secret.
            user: The ID of the user who owns the service connector.
            workspace: The ID of the workspace in which the service connector
                is registered.
            secrets: The secret credentials to store.

        Returns:
            The ID of the newly created secret or None, if the service connector
            does not contain any secret credentials.
        """
        if not secrets:
            return None

        # Generate a unique name for the secret
        # Replace all non-alphanumeric characters with a dash because
        # the secret name must be a valid DNS subdomain name in some
        # secrets stores
        connector_name = re.sub(r"[^a-zA-Z0-9-]", "-", connector_name)
        # Generate unique names using a random suffix until we find a name
        # that is not already in use
        while True:
            secret_name = f"connector-{connector_name}-{random_str(4)}".lower()
            existing_secrets = self.list_secrets(
                SecretFilter(
                    name=secret_name,
                )
            )
            if not existing_secrets.size:
                try:
                    return self.create_secret(
                        SecretRequest(
                            name=secret_name,
                            user=user,
                            workspace=workspace,
                            scope=SecretScope.WORKSPACE,
                            values=secrets,
                        )
                    ).id
                except KeyError:
                    # The secret already exists, try again
                    continue

    @staticmethod
    def _populate_connector_type(
        *service_connectors: ServiceConnectorResponse,
    ) -> None:
        """Populates the connector type of the given service connectors.

        If the connector type is not locally available, the connector type
        field is left as is.

        Args:
            service_connectors: The service connectors to populate.
        """
        for service_connector in service_connectors:
            if not service_connector_registry.is_registered(
                service_connector.type
            ):
                continue
            service_connector.set_connector_type(
                service_connector_registry.get_service_connector_type(
                    service_connector.type
                )
            )

    @staticmethod
    def _list_filtered_service_connectors(
        session: Session,
        query: Union[
            Select[ServiceConnectorSchema],
            SelectOfScalar[ServiceConnectorSchema],
        ],
        filter_model: ServiceConnectorFilter,
    ) -> List[ServiceConnectorSchema]:
        """Refine a service connector query.

        Applies resource type and label filters to the query.

        Args:
            session: The database session.
            query: The query to filter.
            filter_model: The filter model.

        Returns:
            The filtered list of service connectors.
        """
        items: List[ServiceConnectorSchema] = (
            session.exec(query).unique().all()
        )

        # filter out items that don't match the resource type
        if filter_model.resource_type:
            items = [
                item
                for item in items
                if filter_model.resource_type in item.resource_types_list
            ]

        # filter out items that don't match the labels
        if filter_model.labels:
            items = [
                item for item in items if item.has_labels(filter_model.labels)
            ]

        return items

    def _update_connector_secret(
        self,
        existing_connector: ServiceConnectorResponse,
        updated_connector: ServiceConnectorUpdate,
    ) -> Optional[UUID]:
        """Updates the secret for a service connector.

        If the secrets field in the service connector update is set (i.e. not
        None), the existing secret, if any, is replaced. If the secrets field is
        set to an empty dict, the existing secret is deleted.

        Args:
            existing_connector: Existing service connector for which to update a
                secret.
            updated_connector: Updated service connector.

        Returns:
            The ID of the updated secret or None, if the new service connector
            does not contain any secret credentials.
        """
        if updated_connector.secrets is None:
            # If the connector update does not contain a secrets update, keep
            # the existing secret (if any)
            return existing_connector.secret_id

        # Delete the existing secret (if any), to be replaced by the new secret
        if existing_connector.secret_id:
            try:
                self.delete_secret(existing_connector.secret_id)
            except KeyError:
                # Ignore if the secret no longer exists
                pass

        # If the new service connector does not contain any secret credentials,
        # return None
        if not updated_connector.secrets:
            return None

        assert existing_connector.user is not None
        # A secret does not exist yet, create a new one
        return self._create_connector_secret(
            connector_name=updated_connector.name or existing_connector.name,
            user=existing_connector.user.id,
            workspace=existing_connector.workspace.id,
            secrets=updated_connector.secrets,
        )

    def verify_service_connector_config(
        self,
        service_connector: ServiceConnectorRequest,
        list_resources: bool = True,
    ) -> ServiceConnectorResourcesModel:
        """Verifies if a service connector configuration has access to resources.

        Args:
            service_connector: The service connector configuration to verify.
            list_resources: If True, the list of all resources accessible
                through the service connector is returned.

        Returns:
            The list of resources that the service connector configuration has
            access to.
        """
        connector_instance = service_connector_registry.instantiate_connector(
            model=service_connector
        )
        return connector_instance.verify(list_resources=list_resources)

    def verify_service_connector(
        self,
        service_connector_id: UUID,
        resource_type: Optional[str] = None,
        resource_id: Optional[str] = None,
        list_resources: bool = True,
    ) -> ServiceConnectorResourcesModel:
        """Verifies if a service connector instance has access to one or more resources.

        Args:
            service_connector_id: The ID of the service connector to verify.
            resource_type: The type of resource to verify access to.
            resource_id: The ID of the resource to verify access to.
            list_resources: If True, the list of all resources accessible
                through the service connector and matching the supplied resource
                type and ID are returned.

        Returns:
            The list of resources that the service connector has access to,
            scoped to the supplied resource type and ID, if provided.
        """
        connector = self.get_service_connector(service_connector_id)

        connector_instance = service_connector_registry.instantiate_connector(
            model=connector
        )

        return connector_instance.verify(
            resource_type=resource_type,
            resource_id=resource_id,
            list_resources=list_resources,
        )

    def get_service_connector_client(
        self,
        service_connector_id: UUID,
        resource_type: Optional[str] = None,
        resource_id: Optional[str] = None,
    ) -> ServiceConnectorResponse:
        """Get a service connector client for a service connector and given resource.

        Args:
            service_connector_id: The ID of the base service connector to use.
            resource_type: The type of resource to get a client for.
            resource_id: The ID of the resource to get a client for.

        Returns:
            A service connector client that can be used to access the given
            resource.
        """
        connector = self.get_service_connector(service_connector_id)

        connector_instance = service_connector_registry.instantiate_connector(
            model=connector
        )

        # Fetch the connector client
        connector_client = connector_instance.get_connector_client(
            resource_type=resource_type,
            resource_id=resource_id,
        )

        # Return the model for the connector client
        connector = connector_client.to_response_model(
            user=connector.user,
            workspace=connector.workspace,
            description=connector.description,
            labels=connector.labels,
        )

        self._populate_connector_type(connector)

        return connector

    def list_service_connector_resources(
        self,
        workspace_name_or_id: Union[str, UUID],
        connector_type: Optional[str] = None,
        resource_type: Optional[str] = None,
        resource_id: Optional[str] = None,
        filter_model: Optional[ServiceConnectorFilter] = None,
    ) -> List[ServiceConnectorResourcesModel]:
        """List resources that can be accessed by service connectors.

        Args:
            workspace_name_or_id: The name or ID of the workspace to scope to.
            connector_type: The type of service connector to scope to.
            resource_type: The type of resource to scope to.
            resource_id: The ID of the resource to scope to.
            filter_model: Optional filter model to use when fetching service
                connectors.

        Returns:
            The matching list of resources that available service
            connectors have access to.
        """
        workspace = self.get_workspace(workspace_name_or_id)

        if not filter_model:
            filter_model = ServiceConnectorFilter(
                connector_type=connector_type,
                resource_type=resource_type,
                workspace_id=workspace.id,
            )

        service_connectors = self.list_service_connectors(
            filter_model=filter_model
        ).items

        resource_list: List[ServiceConnectorResourcesModel] = []

        for connector in service_connectors:
            if not service_connector_registry.is_registered(connector.type):
                # For connectors that we can instantiate, i.e. those that have a
                # connector type available locally, we return complete
                # information about the resources that they have access to.
                #
                # For those that are not locally available, we only return
                # rudimentary information extracted from the connector model
                # without actively trying to discover the resources that they
                # have access to.

                if resource_id and connector.resource_id != resource_id:
                    # If an explicit resource ID is required, the connector
                    # has to be configured with it.
                    continue

                resources = (
                    ServiceConnectorResourcesModel.from_connector_model(
                        connector,
                        resource_type=resource_type,
                    )
                )
                for r in resources.resources:
                    if not r.resource_ids:
                        r.error = (
                            f"The service '{connector.type}' connector type is "
                            "not available."
                        )

            else:
                try:
                    connector_instance = (
                        service_connector_registry.instantiate_connector(
                            model=connector
                        )
                    )

                    resources = connector_instance.verify(
                        resource_type=resource_type,
                        resource_id=resource_id,
                        list_resources=True,
                    )
                except (ValueError, AuthorizationException) as e:
                    error = (
                        f'Failed to fetch {resource_type or "available"} '
                        f"resources from service connector {connector.name}/"
                        f"{connector.id}: {e}"
                    )
                    # Log an exception if debug logging is enabled
                    if logger.isEnabledFor(logging.DEBUG):
                        logger.exception(error)
                    else:
                        logger.error(error)
                    continue

            resource_list.append(resources)

        return resource_list

    def list_service_connector_types(
        self,
        connector_type: Optional[str] = None,
        resource_type: Optional[str] = None,
        auth_method: Optional[str] = None,
    ) -> List[ServiceConnectorTypeModel]:
        """Get a list of service connector types.

        Args:
            connector_type: Filter by connector type.
            resource_type: Filter by resource type.
            auth_method: Filter by authentication method.

        Returns:
            List of service connector types.
        """
        return service_connector_registry.list_service_connector_types(
            connector_type=connector_type,
            resource_type=resource_type,
            auth_method=auth_method,
        )

    def get_service_connector_type(
        self,
        connector_type: str,
    ) -> ServiceConnectorTypeModel:
        """Returns the requested service connector type.

        Args:
            connector_type: the service connector type identifier.

        Returns:
            The requested service connector type.
        """
        return service_connector_registry.get_service_connector_type(
            connector_type
        )

    # ----------------------------- Stacks -----------------------------

    @track_decorator(AnalyticsEvent.REGISTERED_STACK)
    def create_stack(self, stack: StackRequest) -> StackResponse:
        """Register a new stack.

        Args:
            stack: The stack to register.

        Returns:
            The registered stack.
        """
        with Session(self.engine) as session:
            self._fail_if_stack_with_name_exists(stack=stack, session=session)

            # Get the Schemas of all components mentioned
            component_ids = (
                [
                    component_id
                    for list_of_component_ids in stack.components.values()
                    for component_id in list_of_component_ids
                ]
                if stack.components is not None
                else []
            )
            filters = [
                (StackComponentSchema.id == component_id)
                for component_id in component_ids
            ]

            defined_components = session.exec(
                select(StackComponentSchema).where(or_(*filters))
            ).all()

            new_stack_schema = StackSchema(
                workspace_id=stack.workspace,
                user_id=stack.user,
                stack_spec_path=stack.stack_spec_path,
                name=stack.name,
                description=stack.description,
                components=defined_components,
            )

            session.add(new_stack_schema)
            session.commit()
            session.refresh(new_stack_schema)

            return new_stack_schema.to_model(include_metadata=True)

    def get_stack(self, stack_id: UUID, hydrate: bool = True) -> StackResponse:
        """Get a stack by its unique ID.

        Args:
            stack_id: The ID of the stack to get.
            hydrate: Flag deciding whether to hydrate the output model(s)
                by including metadata fields in the response.

        Returns:
            The stack with the given ID.

        Raises:
            KeyError: if the stack doesn't exist.
        """
        with Session(self.engine) as session:
            stack = session.exec(
                select(StackSchema).where(StackSchema.id == stack_id)
            ).first()

            if stack is None:
                raise KeyError(f"Stack with ID {stack_id} not found.")
            return stack.to_model(include_metadata=hydrate)

    def list_stacks(
        self,
        stack_filter_model: StackFilter,
        hydrate: bool = False,
    ) -> Page[StackResponse]:
        """List all stacks matching the given filter criteria.

        Args:
            stack_filter_model: All filter parameters including pagination
                params.
            hydrate: Flag deciding whether to hydrate the output model(s)
                by including metadata fields in the response.

        Returns:
            A list of all stacks matching the filter criteria.
        """
        with Session(self.engine) as session:
            query = select(StackSchema)
            return self.filter_and_paginate(
                session=session,
                query=query,
                table=StackSchema,
                filter_model=stack_filter_model,
                hydrate=hydrate,
            )

    @track_decorator(AnalyticsEvent.UPDATED_STACK)
    def update_stack(
        self, stack_id: UUID, stack_update: StackUpdate
    ) -> StackResponse:
        """Update a stack.

        Args:
            stack_id: The ID of the stack update.
            stack_update: The update request on the stack.

        Returns:
            The updated stack.

        Raises:
            KeyError: if the stack doesn't exist.
            IllegalOperationError: if the stack is a default stack.
        """
        with Session(self.engine) as session:
            # Check if stack with the domain key (name, workspace, owner)
            # already exists
            existing_stack = session.exec(
                select(StackSchema).where(StackSchema.id == stack_id)
            ).first()
            if existing_stack is None:
                raise KeyError(
                    f"Unable to update stack with id '{stack_id}': Found no"
                    f"existing stack with this id."
                )
            if existing_stack.name == DEFAULT_STACK_AND_COMPONENT_NAME:
                raise IllegalOperationError(
                    "The default stack cannot be modified."
                )
            # In case of a renaming update, make sure no stack already exists
            # with that name
            if stack_update.name:
                if existing_stack.name != stack_update.name:
                    self._fail_if_stack_with_name_exists(
                        stack=stack_update,
                        session=session,
                    )

            components = []
            if stack_update.components:
                filters = [
                    (StackComponentSchema.id == component_id)
                    for list_of_component_ids in stack_update.components.values()
                    for component_id in list_of_component_ids
                ]
                components = session.exec(
                    select(StackComponentSchema).where(or_(*filters))
                ).all()

            existing_stack.update(
                stack_update=stack_update,
                components=components,
            )

            session.add(existing_stack)
            session.commit()
            session.refresh(existing_stack)

            return existing_stack.to_model(include_metadata=True)

    def delete_stack(self, stack_id: UUID) -> None:
        """Delete a stack.

        Args:
            stack_id: The ID of the stack to delete.

        Raises:
            KeyError: if the stack doesn't exist.
            IllegalOperationError: if the stack is a default stack.
        """
        with Session(self.engine) as session:
            try:
                stack = session.exec(
                    select(StackSchema).where(StackSchema.id == stack_id)
                ).one()

                if stack is None:
                    raise KeyError(f"Stack with ID {stack_id} not found.")
                if stack.name == DEFAULT_STACK_AND_COMPONENT_NAME:
                    raise IllegalOperationError(
                        "The default stack cannot be deleted."
                    )
                session.delete(stack)
            except NoResultFound as error:
                raise KeyError from error

            session.commit()

    def count_stacks(self, filter_model: Optional[StackFilter]) -> int:
        """Count all stacks.

        Args:
            filter_model: The filter model to filter the stacks.

        Returns:
            The number of stacks.
        """
        return self._count_entity(
            schema=StackSchema, filter_model=filter_model
        )

    def _fail_if_stack_with_name_exists(
        self,
        stack: StackRequest,
        session: Session,
    ) -> None:
        """Raise an exception if a stack with same name exists.

        Args:
            stack: The Stack
            session: The Session

        Returns:
            None

        Raises:
            StackExistsError: If a stack with the given name already exists.
        """
        existing_domain_stack = session.exec(
            select(StackSchema)
            .where(StackSchema.name == stack.name)
            .where(StackSchema.workspace_id == stack.workspace)
        ).first()
        if existing_domain_stack is not None:
            workspace = self._get_workspace_schema(
                workspace_name_or_id=stack.workspace, session=session
            )
            raise StackExistsError(
                f"Unable to register stack with name "
                f"'{stack.name}': Found an existing stack with the same "
                f"name in the active workspace, '{workspace.name}'."
            )
        return None

    def _create_default_stack(
        self,
        workspace_id: UUID,
    ) -> StackResponse:
        """Create the default stack components and stack.

        The default stack contains a local orchestrator and a local artifact
        store.

        Args:
            workspace_id: ID of the workspace to which the stack
                belongs.

        Returns:
            The model of the created default stack.
        """
        with analytics_disabler():
            workspace = self.get_workspace(workspace_name_or_id=workspace_id)

            logger.info(
                f"Creating default stack in workspace {workspace.name}..."
            )

            orchestrator = self.create_stack_component(
                component=InternalComponentRequest(
                    # Passing `None` for the user here means the orchestrator
                    # is owned by the server, which for RBAC indicates that
                    # everyone can read it
                    user=None,
                    workspace=workspace.id,
                    name=DEFAULT_STACK_AND_COMPONENT_NAME,
                    type=StackComponentType.ORCHESTRATOR,
                    flavor="local",
                    configuration={},
                ),
            )

            artifact_store = self.create_stack_component(
                component=InternalComponentRequest(
                    # Passing `None` for the user here means the stack is owned
                    # by the server, which for RBAC indicates that everyone can
                    # read it
                    user=None,
                    workspace=workspace.id,
                    name=DEFAULT_STACK_AND_COMPONENT_NAME,
                    type=StackComponentType.ARTIFACT_STORE,
                    flavor="local",
                    configuration={},
                ),
            )

            components = {
                c.type: [c.id] for c in [orchestrator, artifact_store]
            }

            stack = InternalStackRequest(
                # Passing `None` for the user here means the stack is owned by
                # the server, which for RBAC indicates that everyone can read it
                user=None,
                name=DEFAULT_STACK_AND_COMPONENT_NAME,
                components=components,
                workspace=workspace.id,
            )
            return self.create_stack(stack=stack)

    def _get_or_create_default_stack(
        self, workspace: WorkspaceResponse
    ) -> StackResponse:
        """Get or create the default stack if it doesn't exist.

        Args:
            workspace: The workspace for which to create the default stack.

        Returns:
            The default stack.
        """
        try:
            return self._get_default_stack(
                workspace_id=workspace.id,
            )
        except KeyError:
            return self._create_default_stack(
                workspace_id=workspace.id,
            )

    # ----------------------------- Step runs -----------------------------

    def create_run_step(self, step_run: StepRunRequest) -> StepRunResponse:
        """Creates a step run.

        Args:
            step_run: The step run to create.

        Returns:
            The created step run.

        Raises:
            EntityExistsError: if the step run already exists.
            KeyError: if the pipeline run doesn't exist.
        """
        with Session(self.engine) as session:
            # Check if the pipeline run exists
            run = session.exec(
                select(PipelineRunSchema).where(
                    PipelineRunSchema.id == step_run.pipeline_run_id
                )
            ).first()
            if run is None:
                raise KeyError(
                    f"Unable to create step '{step_run.name}': No pipeline run "
                    f"with ID '{step_run.pipeline_run_id}' found."
                )

            # Check if the step name already exists in the pipeline run
            existing_step_run = session.exec(
                select(StepRunSchema)
                .where(StepRunSchema.name == step_run.name)
                .where(
                    StepRunSchema.pipeline_run_id == step_run.pipeline_run_id
                )
            ).first()
            if existing_step_run is not None:
                raise EntityExistsError(
                    f"Unable to create step '{step_run.name}': A step with "
                    f"this name already exists in the pipeline run with ID "
                    f"'{step_run.pipeline_run_id}'."
                )

            # Create the step
            step_schema = StepRunSchema.from_request(step_run)
            session.add(step_schema)

            # Add logs entry for the step if exists
            if step_run.logs is not None:
                log_entry = LogsSchema(
                    uri=step_run.logs.uri,
                    step_run_id=step_schema.id,
                    artifact_store_id=step_run.logs.artifact_store_id,
                )
                session.add(log_entry)

            # Save parent step IDs into the database.
            for parent_step_id in step_run.parent_step_ids:
                self._set_run_step_parent_step(
                    child_id=step_schema.id,
                    parent_id=parent_step_id,
                    session=session,
                )

            # Save input artifact IDs into the database.
            for input_name, artifact_version_id in step_run.inputs.items():
                self._set_run_step_input_artifact(
                    run_step_id=step_schema.id,
                    artifact_version_id=artifact_version_id,
                    name=input_name,
                    input_type=StepRunInputArtifactType.DEFAULT,
                    session=session,
                )

            # Save output artifact IDs into the database.
            for output_name, artifact_version_id in step_run.outputs.items():
                self._set_run_step_output_artifact(
                    step_run_id=step_schema.id,
                    artifact_version_id=artifact_version_id,
                    name=output_name,
                    output_type=StepRunOutputArtifactType.DEFAULT,
                    session=session,
                )

            if step_run.status != ExecutionStatus.RUNNING:
                self._update_pipeline_run_status(
                    pipeline_run_id=step_run.pipeline_run_id, session=session
                )

            session.commit()

            return step_schema.to_model(include_metadata=True)

    def get_run_step(
        self, step_run_id: UUID, hydrate: bool = True
    ) -> StepRunResponse:
        """Get a step run by ID.

        Args:
            step_run_id: The ID of the step run to get.
            hydrate: Flag deciding whether to hydrate the output model(s)
                by including metadata fields in the response.

        Returns:
            The step run.

        Raises:
            KeyError: if the step run doesn't exist.
        """
        with Session(self.engine) as session:
            step_run = session.exec(
                select(StepRunSchema).where(StepRunSchema.id == step_run_id)
            ).first()
            if step_run is None:
                raise KeyError(
                    f"Unable to get step run with ID {step_run_id}: No step "
                    "run with this ID found."
                )
            return step_run.to_model(include_metadata=hydrate)

    def list_run_steps(
        self,
        step_run_filter_model: StepRunFilter,
        hydrate: bool = False,
    ) -> Page[StepRunResponse]:
        """List all step runs matching the given filter criteria.

        Args:
            step_run_filter_model: All filter parameters including pagination
                params.
            hydrate: Flag deciding whether to hydrate the output model(s)
                by including metadata fields in the response.

        Returns:
            A list of all step runs matching the filter criteria.
        """
        with Session(self.engine) as session:
            query = select(StepRunSchema)
            return self.filter_and_paginate(
                session=session,
                query=query,
                table=StepRunSchema,
                filter_model=step_run_filter_model,
                hydrate=hydrate,
            )

    def update_run_step(
        self,
        step_run_id: UUID,
        step_run_update: StepRunUpdate,
    ) -> StepRunResponse:
        """Updates a step run.

        Args:
            step_run_id: The ID of the step to update.
            step_run_update: The update to be applied to the step.

        Returns:
            The updated step run.

        Raises:
            KeyError: if the step run doesn't exist.
        """
        with Session(self.engine) as session:
            # Check if the step exists
            existing_step_run = session.exec(
                select(StepRunSchema).where(StepRunSchema.id == step_run_id)
            ).first()
            if existing_step_run is None:
                raise KeyError(
                    f"Unable to update step with ID {step_run_id}: "
                    f"No step with this ID found."
                )

            # Update the step
            existing_step_run.update(step_run_update)
            session.add(existing_step_run)

            # Update the output artifacts.
            for name, artifact_version_id in step_run_update.outputs.items():
                self._set_run_step_output_artifact(
                    step_run_id=step_run_id,
                    artifact_version_id=artifact_version_id,
                    name=name,
                    output_type=StepRunOutputArtifactType.DEFAULT,
                    session=session,
                )

            # Update saved artifacts
            for (
                artifact_name,
                artifact_version_id,
            ) in step_run_update.saved_artifact_versions.items():
                self._set_run_step_output_artifact(
                    step_run_id=step_run_id,
                    artifact_version_id=artifact_version_id,
                    name=artifact_name,
                    output_type=StepRunOutputArtifactType.MANUAL,
                    session=session,
                )

            # Update loaded artifacts.
            for (
                artifact_name,
                artifact_version_id,
            ) in step_run_update.loaded_artifact_versions.items():
                self._set_run_step_input_artifact(
                    run_step_id=step_run_id,
                    artifact_version_id=artifact_version_id,
                    name=artifact_name,
                    input_type=StepRunInputArtifactType.MANUAL,
                    session=session,
                )

            self._update_pipeline_run_status(
                pipeline_run_id=existing_step_run.pipeline_run_id,
                session=session,
            )

            session.commit()
            session.refresh(existing_step_run)

            return existing_step_run.to_model(include_metadata=True)

    @staticmethod
    def _set_run_step_parent_step(
        child_id: UUID, parent_id: UUID, session: Session
    ) -> None:
        """Sets the parent step run for a step run.

        Args:
            child_id: The ID of the child step run to set the parent for.
            parent_id: The ID of the parent step run to set a child for.
            session: The database session to use.

        Raises:
            KeyError: if the child step run or parent step run doesn't exist.
        """
        # Check if the child step exists.
        child_step_run = session.exec(
            select(StepRunSchema).where(StepRunSchema.id == child_id)
        ).first()
        if child_step_run is None:
            raise KeyError(
                f"Unable to set parent step for step with ID "
                f"{child_id}: No step with this ID found."
            )

        # Check if the parent step exists.
        parent_step_run = session.exec(
            select(StepRunSchema).where(StepRunSchema.id == parent_id)
        ).first()
        if parent_step_run is None:
            raise KeyError(
                f"Unable to set parent step for step with ID "
                f"{child_id}: No parent step with ID {parent_id} "
                "found."
            )

        # Check if the parent step is already set.
        assignment = session.exec(
            select(StepRunParentsSchema)
            .where(StepRunParentsSchema.child_id == child_id)
            .where(StepRunParentsSchema.parent_id == parent_id)
        ).first()
        if assignment is not None:
            return

        # Save the parent step assignment in the database.
        assignment = StepRunParentsSchema(
            child_id=child_id, parent_id=parent_id
        )
        session.add(assignment)

    @staticmethod
    def _set_run_step_input_artifact(
        run_step_id: UUID,
        artifact_version_id: UUID,
        name: str,
        input_type: StepRunInputArtifactType,
        session: Session,
    ) -> None:
        """Sets an artifact as an input of a step run.

        Args:
            run_step_id: The ID of the step run.
            artifact_version_id: The ID of the artifact.
            name: The name of the input in the step run.
            input_type: In which way the artifact was loaded in the step.
            session: The database session to use.

        Raises:
            KeyError: if the step run or artifact doesn't exist.
        """
        # Check if the step exists.
        step_run = session.exec(
            select(StepRunSchema).where(StepRunSchema.id == run_step_id)
        ).first()
        if step_run is None:
            raise KeyError(
                f"Unable to set input artifact: No step run with ID "
                f"'{run_step_id}' found."
            )

        # Check if the artifact exists.
        artifact = session.exec(
            select(ArtifactVersionSchema).where(
                ArtifactVersionSchema.id == artifact_version_id
            )
        ).first()
        if artifact is None:
            raise KeyError(
                f"Unable to set input artifact: No artifact with ID "
                f"'{artifact_version_id}' found."
            )

        # Check if the input is already set.
        assignment = session.exec(
            select(StepRunInputArtifactSchema)
            .where(StepRunInputArtifactSchema.step_id == run_step_id)
            .where(
                StepRunInputArtifactSchema.artifact_id == artifact_version_id
            )
            .where(StepRunInputArtifactSchema.name == name)
        ).first()
        if assignment is not None:
            return

        # Save the input assignment in the database.
        assignment = StepRunInputArtifactSchema(
            step_id=run_step_id,
            artifact_id=artifact_version_id,
            name=name,
            type=input_type,
        )
        session.add(assignment)

    @staticmethod
    def _set_run_step_output_artifact(
        step_run_id: UUID,
        artifact_version_id: UUID,
        name: str,
        output_type: StepRunOutputArtifactType,
        session: Session,
    ) -> None:
        """Sets an artifact as an output of a step run.

        Args:
            step_run_id: The ID of the step run.
            artifact_version_id: The ID of the artifact version.
            name: The name of the output in the step run.
            output_type: In which way the artifact was saved by the step.
            session: The database session to use.

        Raises:
            KeyError: if the step run or artifact doesn't exist.
        """
        # Check if the step exists.
        step_run = session.exec(
            select(StepRunSchema).where(StepRunSchema.id == step_run_id)
        ).first()
        if step_run is None:
            raise KeyError(
                f"Unable to set output artifact: No step run with ID "
                f"'{step_run_id}' found."
            )

        # Check if the artifact exists.
        artifact = session.exec(
            select(ArtifactVersionSchema).where(
                ArtifactVersionSchema.id == artifact_version_id
            )
        ).first()
        if artifact is None:
            raise KeyError(
                f"Unable to set output artifact: No artifact with ID "
                f"'{artifact_version_id}' found."
            )

        # Check if the output is already set.
        assignment = session.exec(
            select(StepRunOutputArtifactSchema)
            .where(StepRunOutputArtifactSchema.step_id == step_run_id)
            .where(
                StepRunOutputArtifactSchema.artifact_id == artifact_version_id
            )
        ).first()
        if assignment is not None:
            return

        # Save the output assignment in the database.
        assignment = StepRunOutputArtifactSchema(
            step_id=step_run_id,
            artifact_id=artifact_version_id,
            name=name,
            type=output_type,
        )
        session.add(assignment)

    def _update_pipeline_run_status(
        self,
        pipeline_run_id: UUID,
        session: Session,
    ) -> None:
        """Updates the status of a pipeline run.

        Args:
            pipeline_run_id: The ID of the pipeline run to update.
            session: The database session to use.
        """
        from zenml.orchestrators.publish_utils import get_pipeline_run_status

        pipeline_run = session.exec(
            select(PipelineRunSchema).where(
                PipelineRunSchema.id == pipeline_run_id
            )
        ).one()
        step_runs = session.exec(
            select(StepRunSchema).where(
                StepRunSchema.pipeline_run_id == pipeline_run_id
            )
        ).all()

        # Deployment always exists for pipeline runs of newer versions
        assert pipeline_run.deployment
        num_steps = len(pipeline_run.deployment.to_model().step_configurations)
        new_status = get_pipeline_run_status(
            step_statuses=[
                ExecutionStatus(step_run.status) for step_run in step_runs
            ],
            num_steps=num_steps,
        )

        if new_status != pipeline_run.status:
            run_update = PipelineRunUpdate(status=new_status)
            if new_status in {
                ExecutionStatus.COMPLETED,
                ExecutionStatus.FAILED,
            }:
                run_update.end_time = datetime.utcnow()
                if pipeline_run.start_time and isinstance(
                    pipeline_run.start_time, datetime
                ):
                    duration_time = (
                        run_update.end_time - pipeline_run.start_time
                    )
                    duration_seconds = duration_time.total_seconds()
                    start_time_str = pipeline_run.start_time.strftime(
                        "%Y-%m-%dT%H:%M:%S.%fZ"
                    )
                else:
                    start_time_str = None
                    duration_seconds = None

                stack = pipeline_run.deployment.stack
                assert stack
                stack_metadata = {
                    str(component.type): component.flavor
                    for component in stack.components
                }
                with track_handler(
                    AnalyticsEvent.RUN_PIPELINE_ENDED
                ) as analytics_handler:
                    analytics_handler.metadata = {
                        "pipeline_run_id": pipeline_run_id,
                        "status": new_status,
                        "num_steps": num_steps,
                        "start_time": start_time_str,
                        "end_time": run_update.end_time.strftime(
                            "%Y-%m-%dT%H:%M:%S.%fZ"
                        ),
                        "duration_seconds": duration_seconds,
                        **stack_metadata,
                    }
            pipeline_run.update(run_update)
            session.add(pipeline_run)

    # --------------------------- Triggers ---------------------------

    @track_decorator(AnalyticsEvent.CREATED_TRIGGER)
    def create_trigger(self, trigger: TriggerRequest) -> TriggerResponse:
        """Creates a new trigger.

        Args:
            trigger: Trigger to be created.

        Returns:
            The newly created trigger.
        """
        with Session(self.engine) as session:
            # Verify that the given event_source exists
            self._get_event_source(
                event_source_id=trigger.event_source_id, session=session
            )

            # Verify that the given service account exists
            self._get_account_schema(
                account_name_or_id=trigger.service_account_id,
                session=session,
                service_account=True,
            )

            # Verify that the trigger won't validate Unique
            self._fail_if_trigger_with_name_exists(
                trigger_name=trigger.name,
                workspace_id=trigger.workspace,
                session=session,
            )

            new_trigger = TriggerSchema.from_request(trigger)
            session.add(new_trigger)
            session.commit()
            session.refresh(new_trigger)

            return new_trigger.to_model(
                include_metadata=True, include_resources=True
            )

    def get_trigger(
        self, trigger_id: UUID, hydrate: bool = True
    ) -> TriggerResponse:
        """Get a trigger by its unique ID.

        Args:
            trigger_id: The ID of the trigger to get.
            hydrate: Flag deciding whether to hydrate the output model(s)
                by including metadata fields in the response.

        Returns:
            The trigger with the given ID.

        Raises:
            KeyError: if the trigger doesn't exist.
        """
        with Session(self.engine) as session:
            trigger = session.exec(
                select(TriggerSchema).where(TriggerSchema.id == trigger_id)
            ).first()

            if trigger is None:
                raise KeyError(f"Trigger with ID {trigger_id} not found.")
            return trigger.to_model(
                include_metadata=hydrate, include_resources=hydrate
            )

    def list_triggers(
        self,
        trigger_filter_model: TriggerFilter,
        hydrate: bool = False,
    ) -> Page[TriggerResponse]:
        """List all trigger matching the given filter criteria.

        Args:
            trigger_filter_model: All filter parameters including pagination
                params.
            hydrate: Flag deciding whether to hydrate the output model(s)
                by including metadata fields in the response.

        Returns:
            A list of all triggers matching the filter criteria.
        """
        with Session(self.engine) as session:
            query = select(TriggerSchema)
            return self.filter_and_paginate(
                session=session,
                query=query,
                table=TriggerSchema,
                filter_model=trigger_filter_model,
                hydrate=hydrate,
            )

    @track_decorator(AnalyticsEvent.UPDATED_TRIGGER)
    def update_trigger(
        self, trigger_id: UUID, trigger_update: TriggerUpdate
    ) -> TriggerResponse:
        """Update a trigger.

        Args:
            trigger_id: The ID of the trigger update.
            trigger_update: The update request on the trigger.

        Returns:
            The updated trigger.

        Raises:
            KeyError: if the trigger doesn't exist.
        """
        with Session(self.engine) as session:
            # Check if trigger with the domain key (name, workspace, owner)
            # already exists
            existing_trigger = session.exec(
                select(TriggerSchema).where(TriggerSchema.id == trigger_id)
            ).first()
            if existing_trigger is None:
                raise KeyError(
                    f"Unable to update trigger with id '{trigger_id}': Found no"
                    f"existing trigger with this id."
                )

            if trigger_update.service_account_id:
                # Verify that the given service account exists
                self._get_account_schema(
                    account_name_or_id=trigger_update.service_account_id,
                    session=session,
                    service_account=True,
                )

            # In case of a renaming update, make sure no trigger already exists
            # with that name
            if trigger_update.name:
                if existing_trigger.name != trigger_update.name:
                    self._fail_if_trigger_with_name_exists(
                        trigger_name=trigger_update.name,
                        workspace_id=existing_trigger.workspace.id,
                        session=session,
                    )

            existing_trigger.update(
                trigger_update=trigger_update,
            )

            session.add(existing_trigger)
            session.commit()
            session.refresh(existing_trigger)

            return existing_trigger.to_model(
                include_metadata=True, include_resources=True
            )

    def delete_trigger(self, trigger_id: UUID) -> None:
        """Delete a trigger.

        Args:
            trigger_id: The ID of the trigger to delete.

        Raises:
            KeyError: if the trigger doesn't exist.
        """
        with Session(self.engine) as session:
            try:
                trigger = session.exec(
                    select(TriggerSchema).where(TriggerSchema.id == trigger_id)
                ).one()

                if trigger is None:
                    raise KeyError(f"Trigger with ID {trigger_id} not found.")
                session.delete(trigger)
            except NoResultFound as error:
                raise KeyError from error

            session.commit()

    def _fail_if_trigger_with_name_exists(
        self,
        trigger_name: str,
        workspace_id: UUID,
        session: Session,
    ) -> None:
        """Raise an exception if a trigger with same name exists.

        Args:
            trigger_name: The Trigger name
            workspace_id: The workspace ID
            session: The Session

        Returns:
            None

        Raises:
            TriggerExistsError: If a trigger with the given name already exists.
        """
        existing_domain_trigger = session.exec(
            select(TriggerSchema)
            .where(TriggerSchema.name == trigger_name)
            .where(TriggerSchema.workspace_id == workspace_id)
        ).first()
        if existing_domain_trigger is not None:
            workspace = self._get_workspace_schema(
                workspace_name_or_id=workspace_id, session=session
            )
            raise TriggerExistsError(
                f"Unable to register trigger with name "
                f"'{trigger_name}': Found an existing trigger with the same "
                f"name in the active workspace, '{workspace.name}'."
            )
        return None

    # -------------------- Trigger Executions --------------------

    def create_trigger_execution(
        self, trigger_execution: TriggerExecutionRequest
    ) -> TriggerExecutionResponse:
        """Create a trigger execution.

        Args:
            trigger_execution: The trigger execution to create.

        Returns:
            The created trigger execution.
        """
        with Session(self.engine) as session:
            # TODO: Verify that the given trigger exists
            new_execution = TriggerExecutionSchema.from_request(
                trigger_execution
            )
            session.add(new_execution)
            session.commit()
            session.refresh(new_execution)

            return new_execution.to_model(
                include_metadata=True, include_resources=True
            )

    def get_trigger_execution(
        self,
        trigger_execution_id: UUID,
        hydrate: bool = True,
    ) -> TriggerExecutionResponse:
        """Get an trigger execution by ID.

        Args:
            trigger_execution_id: The ID of the trigger execution to get.
            hydrate: Flag deciding whether to hydrate the output model(s)
                by including metadata fields in the response.

        Returns:
            The trigger execution.

        Raises:
            KeyError: If the trigger execution doesn't exist.
        """
        with Session(self.engine) as session:
            execution = session.exec(
                select(TriggerExecutionSchema).where(
                    TriggerExecutionSchema.id == trigger_execution_id
                )
            ).first()

            if execution is None:
                raise KeyError(
                    f"Trigger execution with ID {trigger_execution_id} not found."
                )
            return execution.to_model(
                include_metadata=hydrate, include_resources=True
            )

    def list_trigger_executions(
        self,
        trigger_execution_filter_model: TriggerExecutionFilter,
        hydrate: bool = False,
    ) -> Page[TriggerExecutionResponse]:
        """List all trigger executions matching the given filter criteria.

        Args:
            trigger_execution_filter_model: All filter parameters including
                pagination params.
            hydrate: Flag deciding whether to hydrate the output model(s)
                by including metadata fields in the response.

        Returns:
            A list of all trigger executions matching the filter criteria.
        """
        with Session(self.engine) as session:
            query = select(TriggerExecutionSchema)
            return self.filter_and_paginate(
                session=session,
                query=query,
                table=TriggerExecutionSchema,
                filter_model=trigger_execution_filter_model,
                hydrate=hydrate,
            )

    def delete_trigger_execution(self, trigger_execution_id: UUID) -> None:
        """Delete a trigger execution.

        Args:
            trigger_execution_id: The ID of the trigger execution to delete.

        Raises:
            KeyError: If the trigger execution doesn't exist.
        """
        with Session(self.engine) as session:
            try:
                execution = session.exec(
                    select(TriggerExecutionSchema).where(
                        TriggerExecutionSchema.id == trigger_execution_id
                    )
                ).one()

                session.delete(execution)
                session.commit()
            except NoResultFound:
                raise KeyError(
                    f"Execution with ID {trigger_execution_id} not found."
                )

    # ----------------------------- Users -----------------------------

    @classmethod
    @lru_cache(maxsize=1)
    def _get_resource_references(
        cls,
    ) -> List[Tuple[Type[SQLModel], str]]:
        """Get a list of all other table columns that reference the user table.

        Given that this list doesn't change at runtime, we cache it.

        Returns:
            A list of all other table columns that reference the user table
            as a list of tuples of the form
            (<sqlmodel-schema-class>, <attribute-name>).
        """
        from zenml.zen_stores import schemas as zenml_schemas

        # Get a list of attributes that represent relationships to other
        # resources
        resource_attrs = [
            attr
            for attr in UserSchema.__sqlmodel_relationships__.keys()
            if not attr.startswith("_")
            and attr
            not in
            # These are not resources owned by the user or  are resources that
            # are deleted automatically when the user is deleted.
            ["api_keys", "auth_devices"]
        ]

        # This next part is crucial in preserving scalability: we don't fetch
        # the values of the relationship attributes, because this would
        # potentially load a huge amount of data into memory through
        # lazy-loading. Instead, we use a DB query to count resources
        # associated with the user for each individual resource attribute.

        # To create this query, we need a list of all tables and their foreign
        # keys that point to the user table.
        foreign_keys: List[Tuple[Type[SQLModel], str]] = []
        for resource_attr in resource_attrs:
            # Extract the target schema from the annotation
            annotation = UserSchema.__annotations__[resource_attr]
            if get_origin(annotation) == Mapped:
                annotation = annotation.__args__[0]

            # The annotation must be of the form
            # `typing.List[ForwardRef('<schema-class>')]`
            # We need to recover the schema class from the ForwardRef
            assert annotation._name == "List"
            assert annotation.__args__
            schema_ref = annotation.__args__[0]
            assert isinstance(schema_ref, ForwardRef)
            # We pass the zenml_schemas module as the globals dict to
            # _evaluate, because this is where the schema classes are
            # defined
            if sys.version_info < (3, 9):
                # For Python versions <3.9, leave out the third parameter to
                # _evaluate
                target_schema = schema_ref._evaluate(vars(zenml_schemas), {})
            else:
                target_schema = schema_ref._evaluate(
                    vars(zenml_schemas), {}, frozenset()
                )
            assert target_schema is not None
            assert issubclass(target_schema, SQLModel)

            # Next, we need to identify the foreign key attribute in the
            # target table
            table = UserSchema.metadata.tables[target_schema.__tablename__]
            foreign_key_attr = None
            for fk in table.foreign_keys:
                if fk.column.table.name != UserSchema.__tablename__:
                    continue
                if fk.column.name != "id":
                    continue
                assert fk.parent is not None
                foreign_key_attr = fk.parent.name
                break

            assert foreign_key_attr is not None

            foreign_keys.append((target_schema, foreign_key_attr))

        return foreign_keys

    def _account_owns_resources(
        self, account: UserSchema, session: Session
    ) -> bool:
        """Check if the account owns any resources.

        Args:
            account: The account to check.
            session: The database session to use for the query.

        Returns:
            Whether the account owns any resources.
        """
        # Get a list of all other table columns that reference the user table
        resource_attrs = self._get_resource_references()
        for schema, resource_attr in resource_attrs:
            # Check if the user owns any resources of this type
            count = (
                session.query(func.count())
                .select_from(schema)
                .where(getattr(schema, resource_attr) == account.id)
                .scalar()
            )

            if count > 0:
                logger.debug(
                    f"User {account.name} owns {count} resources of type "
                    f"{schema.__tablename__}"
                )
                return True

        return False

    def create_user(self, user: UserRequest) -> UserResponse:
        """Creates a new user.

        Args:
            user: User to be created.

        Returns:
            The newly created user.

        Raises:
            EntityExistsError: If a user or service account with the given name
                already exists.
        """
        with Session(self.engine) as session:
            # Check if a user account with the given name already exists
            err_msg = (
                f"Unable to create user with name '{user.name}': "
                f"Found an existing user account with this name."
            )
            try:
                self._get_account_schema(
                    user.name,
                    session=session,
                    # Filter out service accounts
                    service_account=False,
                )
                raise EntityExistsError(err_msg)
            except KeyError:
                pass

            # Create the user
            new_user = UserSchema.from_user_request(user)
            session.add(new_user)
            # on commit an IntegrityError may arise we let it bubble up
            session.commit()
            return new_user.to_model(include_metadata=True)

    def get_user(
        self,
        user_name_or_id: Optional[Union[str, UUID]] = None,
        include_private: bool = False,
        hydrate: bool = True,
    ) -> UserResponse:
        """Gets a specific user, when no id is specified the active user is returned.

        # noqa: DAR401
        # noqa: DAR402

        Raises a KeyError in case a user with that name or id does not exist.

        For backwards-compatibility reasons, this method can also be called
        to fetch service accounts by their ID.

        Args:
            user_name_or_id: The name or ID of the user to get.
            include_private: Whether to include private user information
            hydrate: Flag deciding whether to hydrate the output model(s)
                by including metadata fields in the response.

        Returns:
            The requested user, if it was found.

        Raises:
            KeyError: If the user does not exist.
        """
        if not user_name_or_id:
            user_name_or_id = self._default_user_name

        with Session(self.engine) as session:
            # If a UUID is passed, we also allow fetching service accounts
            # with that ID.
            service_account: Optional[bool] = False
            if uuid_utils.is_valid_uuid(user_name_or_id):
                service_account = None
            user = self._get_account_schema(
                user_name_or_id,
                session=session,
                service_account=service_account,
            )

            return user.to_model(
                include_private=include_private, include_metadata=hydrate
            )

    def get_auth_user(
        self, user_name_or_id: Union[str, UUID]
    ) -> UserAuthModel:
        """Gets the auth model to a specific user.

        Args:
            user_name_or_id: The name or ID of the user to get.

        Returns:
            The requested user, if it was found.
        """
        with Session(self.engine) as session:
            user = self._get_account_schema(
                user_name_or_id, session=session, service_account=False
            )
            return UserAuthModel(
                id=user.id,
                name=user.name,
                full_name=user.full_name,
                email_opted_in=user.email_opted_in,
                active=user.active,
                created=user.created,
                updated=user.updated,
                password=user.password,
                activation_token=user.activation_token,
                is_service_account=False,
            )

    def list_users(
        self,
        user_filter_model: UserFilter,
        hydrate: bool = False,
    ) -> Page[UserResponse]:
        """List all users.

        Args:
            user_filter_model: All filter parameters including pagination
                params.
            hydrate: Flag deciding whether to hydrate the output model(s)
                by including metadata fields in the response.

        Returns:
            A list of all users.
        """
        with Session(self.engine) as session:
            query = select(UserSchema)
            paged_user: Page[UserResponse] = self.filter_and_paginate(
                session=session,
                query=query,
                table=UserSchema,
                filter_model=user_filter_model,
                hydrate=hydrate,
            )
            return paged_user

    def update_user(
        self, user_id: UUID, user_update: UserUpdate
    ) -> UserResponse:
        """Updates an existing user.

        Args:
            user_id: The id of the user to update.
            user_update: The update to be applied to the user.

        Returns:
            The updated user.

        Raises:
            IllegalOperationError: If the request tries to update the username
                for the default user account.
            EntityExistsError: If the request tries to update the username to
                a name that is already taken by another user or service account.
        """
        with Session(self.engine) as session:
            existing_user = self._get_account_schema(
                user_id, session=session, service_account=False
            )

            if (
                existing_user.name == self._default_user_name
                and user_update.is_admin is False
            ):
                raise IllegalOperationError(
                    "The default user's admin status cannot be removed."
                )

            if (
                user_update.name is not None
                and user_update.name != existing_user.name
            ):
                if existing_user.name == self._default_user_name:
                    raise IllegalOperationError(
                        "The username of the default user account cannot be "
                        "changed."
                    )

                try:
                    self._get_account_schema(
                        user_update.name,
                        session=session,
                        service_account=False,
                    )
                    raise EntityExistsError(
                        f"Unable to update user account with name "
                        f"'{user_update.name}': Found an existing user "
                        "account with this name."
                    )
                except KeyError:
                    pass

            existing_user.update_user(user_update=user_update)
            session.add(existing_user)
            session.commit()

            # Refresh the Model that was just created
            session.refresh(existing_user)
            return existing_user.to_model(include_metadata=True)

    def delete_user(self, user_name_or_id: Union[str, UUID]) -> None:
        """Deletes a user.

        Args:
            user_name_or_id: The name or the ID of the user to delete.

        Raises:
            IllegalOperationError: If the user is the default user account or
                if the user already owns resources.
        """
        with Session(self.engine) as session:
            user = self._get_account_schema(
                user_name_or_id, session=session, service_account=False
            )
            if user.name == self._default_user_name:
                raise IllegalOperationError(
                    "The default user account cannot be deleted."
                )
            if self._account_owns_resources(user, session=session):
                raise IllegalOperationError(
                    "The user account has already been used to create "
                    "other resources that it now owns and therefore cannot be "
                    "deleted. Please delete all resources owned by the user "
                    "account or consider deactivating it instead."
                )

            session.delete(user)
            session.commit()

    @property
    def _default_user_name(self) -> str:
        """Get the default user name.

        Returns:
            The default user name.
        """
        return os.getenv(ENV_ZENML_DEFAULT_USER_NAME, DEFAULT_USERNAME)

    def _get_or_create_default_user(self) -> UserResponse:
        """Get or create the default user if it doesn't exist.

        Returns:
            The default user.
        """
        default_user_name = self._default_user_name
        try:
            return self.get_user(default_user_name)
        except KeyError:
            password = os.getenv(
                ENV_ZENML_DEFAULT_USER_PASSWORD, DEFAULT_PASSWORD
            )

            logger.info(f"Creating default user '{default_user_name}' ...")
            return self.create_user(
                UserRequest(
                    name=default_user_name,
                    active=True,
                    password=password,
                    is_admin=True,
                )
            )

    # ----------------------------- Workspaces -----------------------------

    @track_decorator(AnalyticsEvent.CREATED_WORKSPACE)
    def create_workspace(
        self, workspace: WorkspaceRequest
    ) -> WorkspaceResponse:
        """Creates a new workspace.

        Args:
            workspace: The workspace to create.

        Returns:
            The newly created workspace.

        Raises:
            EntityExistsError: If a workspace with the given name already exists.
        """
        with Session(self.engine) as session:
            # Check if workspace with the given name already exists
            existing_workspace = session.exec(
                select(WorkspaceSchema).where(
                    WorkspaceSchema.name == workspace.name
                )
            ).first()
            if existing_workspace is not None:
                raise EntityExistsError(
                    f"Unable to create workspace {workspace.name}: "
                    "A workspace with this name already exists."
                )

            # Create the workspace
            new_workspace = WorkspaceSchema.from_request(workspace)
            session.add(new_workspace)
            session.commit()

            # Explicitly refresh the new_workspace schema
            session.refresh(new_workspace)

            workspace_model = new_workspace.to_model(include_metadata=True)

        self._get_or_create_default_stack(workspace=workspace_model)
        return workspace_model

    def get_workspace(
        self, workspace_name_or_id: Union[str, UUID], hydrate: bool = True
    ) -> WorkspaceResponse:
        """Get an existing workspace by name or ID.

        Args:
            workspace_name_or_id: Name or ID of the workspace to get.
            hydrate: Flag deciding whether to hydrate the output model(s)
                by including metadata fields in the response.

        Returns:
            The requested workspace if one was found.
        """
        with Session(self.engine) as session:
            workspace = self._get_workspace_schema(
                workspace_name_or_id, session=session
            )
        return workspace.to_model(include_metadata=hydrate)

    def list_workspaces(
        self,
        workspace_filter_model: WorkspaceFilter,
        hydrate: bool = False,
    ) -> Page[WorkspaceResponse]:
        """List all workspace matching the given filter criteria.

        Args:
            workspace_filter_model: All filter parameters including pagination
                params.
            hydrate: Flag deciding whether to hydrate the output model(s)
                by including metadata fields in the response.

        Returns:
            A list of all workspace matching the filter criteria.
        """
        with Session(self.engine) as session:
            query = select(WorkspaceSchema)
            return self.filter_and_paginate(
                session=session,
                query=query,
                table=WorkspaceSchema,
                filter_model=workspace_filter_model,
                hydrate=hydrate,
            )

    def update_workspace(
        self, workspace_id: UUID, workspace_update: WorkspaceUpdate
    ) -> WorkspaceResponse:
        """Update an existing workspace.

        Args:
            workspace_id: The ID of the workspace to be updated.
            workspace_update: The update to be applied to the workspace.

        Returns:
            The updated workspace.

        Raises:
            IllegalOperationError: if the workspace is the default workspace.
            KeyError: if the workspace does not exist.
        """
        with Session(self.engine) as session:
            existing_workspace = session.exec(
                select(WorkspaceSchema).where(
                    WorkspaceSchema.id == workspace_id
                )
            ).first()
            if existing_workspace is None:
                raise KeyError(
                    f"Unable to update workspace with id "
                    f"'{workspace_id}': Found no"
                    f"existing workspaces with this id."
                )
            if (
                existing_workspace.name == self._default_workspace_name
                and "name" in workspace_update.__fields_set__
                and workspace_update.name != existing_workspace.name
            ):
                raise IllegalOperationError(
                    "The name of the default workspace cannot be changed."
                )

            # Update the workspace
            existing_workspace.update(workspace_update=workspace_update)
            session.add(existing_workspace)
            session.commit()

            # Refresh the Model that was just created
            session.refresh(existing_workspace)
            return existing_workspace.to_model(include_metadata=True)

    def delete_workspace(self, workspace_name_or_id: Union[str, UUID]) -> None:
        """Deletes a workspace.

        Args:
            workspace_name_or_id: Name or ID of the workspace to delete.

        Raises:
            IllegalOperationError: If the workspace is the default workspace.
        """
        with Session(self.engine) as session:
            # Check if workspace with the given name exists
            workspace = self._get_workspace_schema(
                workspace_name_or_id, session=session
            )
            if workspace.name == self._default_workspace_name:
                raise IllegalOperationError(
                    "The default workspace cannot be deleted."
                )

            session.delete(workspace)
            session.commit()

    def _get_or_create_default_workspace(self) -> WorkspaceResponse:
        """Get or create the default workspace if it doesn't exist.

        Returns:
            The default workspace.
        """
        default_workspace_name = self._default_workspace_name

        try:
            return self.get_workspace(default_workspace_name)
        except KeyError:
            logger.info(
                f"Creating default workspace '{default_workspace_name}' ..."
            )
            return self.create_workspace(
                WorkspaceRequest(name=default_workspace_name)
            )

    # =======================
    # Internal helper methods
    # =======================

    def _count_entity(
        self,
        schema: Type[BaseSchema],
        filter_model: Optional[BaseFilter] = None,
    ) -> int:
        """Return count of a given entity.

        Args:
            schema: Schema of the Entity
            filter_model: The filter model to filter the entity table.

        Returns:
            Count of the entity as integer.
        """
        with Session(self.engine) as session:
            query = select(func.count(schema.id))

            if filter_model:
                query = filter_model.apply_filter(query=query, table=schema)

            entity_count = session.scalar(query)

        return int(entity_count)

    def entity_exists(
        self, entity_id: UUID, schema_class: Type[AnySchema]
    ) -> bool:
        """Check whether an entity exists in the database.

        Args:
            entity_id: The ID of the entity to check.
            schema_class: The schema class.

        Returns:
            If the entity exists.
        """
        with Session(self.engine) as session:
            schema = session.exec(
                select(schema_class.id).where(schema_class.id == entity_id)
            ).first()

            return False if schema is None else True

    def get_entity_by_id(
        self, entity_id: UUID, schema_class: Type[AnySchema]
    ) -> Optional[AnyIdentifiedResponse]:
        """Get an entity by ID.

        Args:
            entity_id: The ID of the entity to get.
            schema_class: The schema class.

        Raises:
            RuntimeError: If the schema to model conversion failed.

        Returns:
            The entity if it exists, None otherwise
        """
        with Session(self.engine) as session:
            schema = session.exec(
                select(schema_class).where(schema_class.id == entity_id)
            ).first()

            if not schema:
                return None

            to_model = getattr(schema, "to_model", None)
            if callable(to_model):
                return cast(AnyIdentifiedResponse, to_model(hydrate=True))
            else:
                raise RuntimeError("Unable to convert schema to model.")

    @staticmethod
    def _get_schema_by_name_or_id(
        object_name_or_id: Union[str, UUID],
        schema_class: Type[AnyNamedSchema],
        schema_name: str,
        session: Session,
    ) -> AnyNamedSchema:
        """Query a schema by its 'name' or 'id' field.

        Args:
            object_name_or_id: The name or ID of the object to query.
            schema_class: The schema class to query. E.g., `WorkspaceSchema`.
            schema_name: The name of the schema used for error messages.
                E.g., "workspace".
            session: The database session to use.

        Returns:
            The schema object.

        Raises:
            KeyError: if the object couldn't be found.
            ValueError: if the schema_name isn't provided.
        """
        if object_name_or_id is None:
            raise ValueError(
                f"Unable to get {schema_name}: No {schema_name} ID or name "
                "provided."
            )
        if uuid_utils.is_valid_uuid(object_name_or_id):
            filter_params = schema_class.id == object_name_or_id
            error_msg = (
                f"Unable to get {schema_name} with name or ID "
                f"'{object_name_or_id}': No {schema_name} with this ID found."
            )
        else:
            filter_params = schema_class.name == object_name_or_id
            error_msg = (
                f"Unable to get {schema_name} with name or ID "
                f"'{object_name_or_id}': '{object_name_or_id}' is not a valid "
                f" UUID and no {schema_name} with this name exists."
            )

        schema = session.exec(
            select(schema_class).where(filter_params)
        ).first()

        if schema is None:
            raise KeyError(error_msg)
        return schema

    def _get_workspace_schema(
        self,
        workspace_name_or_id: Union[str, UUID],
        session: Session,
    ) -> WorkspaceSchema:
        """Gets a workspace schema by name or ID.

        This is a helper method that is used in various places to find the
        workspace associated to some other object.

        Args:
            workspace_name_or_id: The name or ID of the workspace to get.
            session: The database session to use.

        Returns:
            The workspace schema.
        """
        return self._get_schema_by_name_or_id(
            object_name_or_id=workspace_name_or_id,
            schema_class=WorkspaceSchema,
            schema_name="workspace",
            session=session,
        )

    def _get_account_schema(
        self,
        account_name_or_id: Union[str, UUID],
        session: Session,
        service_account: Optional[bool] = None,
    ) -> UserSchema:
        """Gets a user account or a service account schema by name or ID.

        This helper method is used to fetch both user accounts and service
        accounts by name or ID. It is required because in the DB, user accounts
        and service accounts are stored using the same UserSchema to make
        it easier to implement resource ownership.

        Args:
            account_name_or_id: The name or ID of the account to get.
            session: The database session to use.
            service_account: Whether to get a service account or a user
                account. If None, both are considered with a priority for
                user accounts if both exist (e.g. with the same name).

        Returns:
            The account schema.

        Raises:
            KeyError: If no account with the given name or ID exists.
        """
        account_type = ""
        query = select(UserSchema)
        if uuid_utils.is_valid_uuid(account_name_or_id):
            query = query.where(UserSchema.id == account_name_or_id)
        else:
            query = query.where(UserSchema.name == account_name_or_id)
        if service_account is not None:
            if service_account is True:
                account_type = "service "
            elif service_account is False:
                account_type = "user "
            query = query.where(
                UserSchema.is_service_account == service_account  # noqa: E712
            )
        error_msg = (
            f"No {account_type}account with the '{account_name_or_id}' name "
            "or ID was found"
        )

        results = session.exec(query).all()

        if len(results) == 0:
            raise KeyError(error_msg)

        if len(results) == 1:
            return results[0]

        # We could have two results if a service account and a user account
        # have the same name. In that case, we return the user account.
        for result in results:
            if not result.is_service_account:
                return result

        raise KeyError(error_msg)

    def _get_run_schema(
        self,
        run_name_or_id: Union[str, UUID],
        session: Session,
    ) -> PipelineRunSchema:
        """Gets a run schema by name or ID.

        This is a helper method that is used in various places to find a run
        by its name or ID.

        Args:
            run_name_or_id: The name or ID of the run to get.
            session: The database session to use.

        Returns:
            The run schema.
        """
        return self._get_schema_by_name_or_id(
            object_name_or_id=run_name_or_id,
            schema_class=PipelineRunSchema,
            schema_name="run",
            session=session,
        )

    def _get_model_schema(
        self,
        model_name_or_id: Union[str, UUID],
        session: Session,
    ) -> ModelSchema:
        """Gets a model schema by name or ID.

        This is a helper method that is used in various places to find a model
        by its name or ID.

        Args:
            model_name_or_id: The name or ID of the model to get.
            session: The database session to use.

        Returns:
            The model schema.
        """
        return self._get_schema_by_name_or_id(
            object_name_or_id=model_name_or_id,
            schema_class=ModelSchema,
            schema_name="model",
            session=session,
        )

    def _get_tag_schema(
        self,
        tag_name_or_id: Union[str, UUID],
        session: Session,
    ) -> TagSchema:
        """Gets a tag schema by name or ID.

        This is a helper method that is used in various places to find a tag
        by its name or ID.

        Args:
            tag_name_or_id: The name or ID of the tag to get.
            session: The database session to use.

        Returns:
            The tag schema.
        """
        return self._get_schema_by_name_or_id(
            object_name_or_id=tag_name_or_id,
            schema_class=TagSchema,
            schema_name=TagSchema.__tablename__,
            session=session,
        )

    def _get_tag_model_schema(
        self,
        tag_id: UUID,
        resource_id: UUID,
        resource_type: TaggableResourceTypes,
        session: Session,
    ) -> TagResourceSchema:
        """Gets a tag model schema by tag and resource.

        Args:
            tag_id: The ID of the tag to get.
            resource_id: The ID of the resource to get.
            resource_type: The type of the resource to get.
            session: The database session to use.

        Returns:
            The tag resource schema.

        Raises:
            KeyError: if entity not found.
        """
        with Session(self.engine) as session:
            schema = session.exec(
                select(TagResourceSchema).where(
                    TagResourceSchema.tag_id == tag_id,
                    TagResourceSchema.resource_id == resource_id,
                    TagResourceSchema.resource_type == resource_type.value,
                )
            ).first()
            if schema is None:
                raise KeyError(
                    f"Unable to get {TagResourceSchema.__tablename__} with IDs "
                    f"`tag_id`='{tag_id}' and `resource_id`='{resource_id}' and "
                    f"`resource_type`='{resource_type.value}': No "
                    f"{TagResourceSchema.__tablename__} with these IDs found."
                )
            return schema

    @staticmethod
    def _create_or_reuse_code_reference(
        session: Session,
        workspace_id: UUID,
        code_reference: Optional["CodeReferenceRequest"],
    ) -> Optional[UUID]:
        """Creates or reuses a code reference.

        Args:
            session: The database session to use.
            workspace_id: ID of the workspace in which the code reference
                should be.
            code_reference: Request of the reference to create.

        Returns:
            The code reference ID.
        """
        if not code_reference:
            return None

        existing_reference = session.exec(
            select(CodeReferenceSchema)
            .where(CodeReferenceSchema.workspace_id == workspace_id)
            .where(
                CodeReferenceSchema.code_repository_id
                == code_reference.code_repository
            )
            .where(CodeReferenceSchema.commit == code_reference.commit)
            .where(
                CodeReferenceSchema.subdirectory == code_reference.subdirectory
            )
        ).first()
        if existing_reference is not None:
            return existing_reference.id

        new_reference = CodeReferenceSchema.from_request(
            code_reference, workspace_id=workspace_id
        )

        session.add(new_reference)
        return new_reference.id

    # ----------------------------- Models -----------------------------

    @track_decorator(AnalyticsEvent.CREATED_MODEL)
    def create_model(self, model: ModelRequest) -> ModelResponse:
        """Creates a new model.

        Args:
            model: the Model to be created.

        Returns:
            The newly created model.

        Raises:
            EntityExistsError: If a workspace with the given name already exists.
        """
        with Session(self.engine) as session:
            existing_model = session.exec(
                select(ModelSchema).where(ModelSchema.name == model.name)
            ).first()
            if existing_model is not None:
                raise EntityExistsError(
                    f"Unable to create model {model.name}: "
                    "A model with this name already exists."
                )

            model_schema = ModelSchema.from_request(model)
            session.add(model_schema)

            if model.tags:
                self._attach_tags_to_resource(
                    tag_names=model.tags,
                    resource_id=model_schema.id,
                    resource_type=TaggableResourceTypes.MODEL,
                )
            session.commit()
            return model_schema.to_model(include_metadata=True)

    def get_model(
        self,
        model_name_or_id: Union[str, UUID],
        hydrate: bool = True,
    ) -> ModelResponse:
        """Get an existing model.

        Args:
            model_name_or_id: name or id of the model to be retrieved.
            hydrate: Flag deciding whether to hydrate the output model(s)
                by including metadata fields in the response.

        Raises:
            KeyError: specified ID or name not found.

        Returns:
            The model of interest.
        """
        with Session(self.engine) as session:
            model = self._get_model_schema(
                model_name_or_id=model_name_or_id, session=session
            )
            if model is None:
                raise KeyError(
                    f"Unable to get model with ID `{model_name_or_id}`: "
                    f"No model with this ID found."
                )
            return model.to_model(include_metadata=hydrate)

    def list_models(
        self,
        model_filter_model: ModelFilter,
        hydrate: bool = False,
    ) -> Page[ModelResponse]:
        """Get all models by filter.

        Args:
            model_filter_model: All filter parameters including pagination
                params.
            hydrate: Flag deciding whether to hydrate the output model(s)
                by including metadata fields in the response.

        Returns:
            A page of all models.
        """
        with Session(self.engine) as session:
            query = select(ModelSchema)
            return self.filter_and_paginate(
                session=session,
                query=query,
                table=ModelSchema,
                filter_model=model_filter_model,
                hydrate=hydrate,
            )

    def delete_model(self, model_name_or_id: Union[str, UUID]) -> None:
        """Deletes a model.

        Args:
            model_name_or_id: name or id of the model to be deleted.

        Raises:
            KeyError: specified ID or name not found.
        """
        with Session(self.engine) as session:
            model = self._get_model_schema(
                model_name_or_id=model_name_or_id, session=session
            )
            if model is None:
                raise KeyError(
                    f"Unable to delete model with ID `{model_name_or_id}`: "
                    f"No model with this ID found."
                )
            session.delete(model)
            session.commit()

    def update_model(
        self,
        model_id: UUID,
        model_update: ModelUpdate,
    ) -> ModelResponse:
        """Updates an existing model.

        Args:
            model_id: UUID of the model to be updated.
            model_update: the Model to be updated.

        Raises:
            KeyError: specified ID not found.

        Returns:
            The updated model.
        """
        with Session(self.engine) as session:
            existing_model = session.exec(
                select(ModelSchema).where(ModelSchema.id == model_id)
            ).first()

            if not existing_model:
                raise KeyError(f"Model with ID {model_id} not found.")

            if model_update.add_tags:
                self._attach_tags_to_resource(
                    tag_names=model_update.add_tags,
                    resource_id=existing_model.id,
                    resource_type=TaggableResourceTypes.MODEL,
                )
            model_update.add_tags = None
            if model_update.remove_tags:
                self._detach_tags_from_resource(
                    tag_names=model_update.remove_tags,
                    resource_id=existing_model.id,
                    resource_type=TaggableResourceTypes.MODEL,
                )
            model_update.remove_tags = None

            existing_model.update(model_update=model_update)

            session.add(existing_model)
            session.commit()

            # Refresh the Model that was just created
            session.refresh(existing_model)
            return existing_model.to_model(include_metadata=True)

    # ----------------------------- Model Versions -----------------------------

    @track_decorator(AnalyticsEvent.CREATED_MODEL_VERSION)
    def create_model_version(
        self, model_version: ModelVersionRequest
    ) -> ModelVersionResponse:
        """Creates a new model version.

        Args:
            model_version: the Model Version to be created.

        Returns:
            The newly created model version.

        Raises:
            ValueError: If `number` is not None during model version creation.
            EntityExistsError: If a workspace with the given name already exists.
        """
        if model_version.number is not None:
            raise ValueError(
                "`number` field  must be None during model version creation."
            )
        with Session(self.engine) as session:
            model_version_ = model_version.copy()
            model = self.get_model(model_version_.model)

            def _check(tolerance: int = 0) -> None:
                query = session.exec(
                    select(ModelVersionSchema)
                    .where(ModelVersionSchema.model_id == model.id)
                    .where(ModelVersionSchema.name == model_version_.name)
                )
                existing_model_version = query.fetchmany(tolerance + 1)
                if (
                    existing_model_version is not None
                    and len(existing_model_version) > tolerance
                ):
                    raise EntityExistsError(
                        f"Unable to create model version {model_version_.name}: "
                        f"A model version with this name already exists in {model.name} model."
                    )

            _check()
            all_versions = session.exec(
                select(ModelVersionSchema)
                .where(ModelVersionSchema.model_id == model.id)
                .order_by(ModelVersionSchema.number.desc())  # type: ignore[attr-defined]
            ).first()

            model_version_.number = (
                all_versions.number + 1 if all_versions else 1
            )

            if model_version_.name is None:
                model_version_.name = str(model_version_.number)

            model_version_schema = ModelVersionSchema.from_request(
                model_version_
            )
            session.add(model_version_schema)

            if model_version_.tags:
                self._attach_tags_to_resource(
                    tag_names=model_version_.tags,
                    resource_id=model_version_schema.id,
                    resource_type=TaggableResourceTypes.MODEL_VERSION,
                )
            try:
                _check(1)
                session.commit()
            except EntityExistsError as e:
                session.rollback()
                raise e

            return model_version_schema.to_model(include_metadata=True)

    def get_model_version(
        self, model_version_id: UUID, hydrate: bool = True
    ) -> ModelVersionResponse:
        """Get an existing model version.

        Args:
            model_version_id: name, id, stage or number of the model version to
                be retrieved. If skipped - latest is retrieved.
            hydrate: Flag deciding whether to hydrate the output model(s)
                by including metadata fields in the response.

        Returns:
            The model version of interest.

        Raises:
            KeyError: specified ID or name not found.
        """
        with Session(self.engine) as session:
            model_version = self._get_schema_by_name_or_id(
                object_name_or_id=model_version_id,
                schema_class=ModelVersionSchema,
                schema_name="model_version",
                session=session,
            )
            if model_version is None:
                raise KeyError(
                    f"Unable to get model version with ID "
                    f"`{model_version_id}`: No model version with this "
                    f"ID found."
                )
            return model_version.to_model(
                include_metadata=hydrate, include_resources=hydrate
            )

    def list_model_versions(
        self,
        model_version_filter_model: ModelVersionFilter,
        model_name_or_id: Optional[Union[str, UUID]] = None,
        hydrate: bool = False,
    ) -> Page[ModelVersionResponse]:
        """Get all model versions by filter.

        Args:
            model_name_or_id: name or id of the model containing the model
                versions.
            model_version_filter_model: All filter parameters including
                pagination params.
            hydrate: Flag deciding whether to hydrate the output model(s)
                by including metadata fields in the response.

        Returns:
            A page of all model versions.
        """
        with Session(self.engine) as session:
            if model_name_or_id:
                model = self.get_model(model_name_or_id)
                model_version_filter_model.set_scope_model(model.id)

            query = select(ModelVersionSchema)

            return self.filter_and_paginate(
                session=session,
                query=query,
                table=ModelVersionSchema,
                filter_model=model_version_filter_model,
                hydrate=hydrate,
            )

    def delete_model_version(
        self,
        model_version_id: UUID,
    ) -> None:
        """Deletes a model version.

        Args:
            model_version_id: name or id of the model version to be deleted.

        Raises:
            KeyError: specified ID or name not found.
        """
        with Session(self.engine) as session:
            query = select(ModelVersionSchema).where(
                ModelVersionSchema.id == model_version_id
            )
            model_version = session.exec(query).first()
            if model_version is None:
                raise KeyError(
                    "Unable to delete model version with id "
                    f"`{model_version_id}`: "
                    "No model version with this id found."
                )
            session.delete(model_version)
            session.commit()

    def update_model_version(
        self,
        model_version_id: UUID,
        model_version_update_model: ModelVersionUpdate,
    ) -> ModelVersionResponse:
        """Get all model versions by filter.

        Args:
            model_version_id: The ID of model version to be updated.
            model_version_update_model: The model version to be updated.

        Returns:
            An updated model version.

        Raises:
            KeyError: If the model version not found
            RuntimeError: If there is a model version with target stage,
                but `force` flag is off
        """
        with Session(self.engine) as session:
            existing_model_version = session.exec(
                select(ModelVersionSchema)
                .where(
                    ModelVersionSchema.model_id
                    == model_version_update_model.model
                )
                .where(ModelVersionSchema.id == model_version_id)
            ).first()

            if not existing_model_version:
                raise KeyError(f"Model version {model_version_id} not found.")

            stage = None
            if (stage_ := model_version_update_model.stage) is not None:
                stage = getattr(stage_, "value", stage_)

                existing_model_version_in_target_stage = session.exec(
                    select(ModelVersionSchema)
                    .where(
                        ModelVersionSchema.model_id
                        == model_version_update_model.model
                    )
                    .where(ModelVersionSchema.stage == stage)
                ).first()

                if (
                    existing_model_version_in_target_stage is not None
                    and existing_model_version_in_target_stage.id
                    != existing_model_version.id
                ):
                    if not model_version_update_model.force:
                        raise RuntimeError(
                            f"Model version {existing_model_version_in_target_stage.name} is "
                            f"in {stage}, but `force` flag is False."
                        )
                    else:
                        existing_model_version_in_target_stage.update(
                            target_stage=ModelStages.ARCHIVED.value
                        )
                        session.add(existing_model_version_in_target_stage)

                        logger.info(
                            f"Model version {existing_model_version_in_target_stage.name} has been set to {ModelStages.ARCHIVED.value}."
                        )

            if model_version_update_model.add_tags:
                self._attach_tags_to_resource(
                    tag_names=model_version_update_model.add_tags,
                    resource_id=existing_model_version.id,
                    resource_type=TaggableResourceTypes.MODEL_VERSION,
                )
            if model_version_update_model.remove_tags:
                self._detach_tags_from_resource(
                    tag_names=model_version_update_model.remove_tags,
                    resource_id=existing_model_version.id,
                    resource_type=TaggableResourceTypes.MODEL_VERSION,
                )

            existing_model_version.update(
                target_stage=stage,
                target_name=model_version_update_model.name,
                target_description=model_version_update_model.description,
            )
            session.add(existing_model_version)
            session.commit()
            session.refresh(existing_model_version)

            return existing_model_version.to_model(
                include_metadata=True, include_resources=True
            )

    # ------------------------ Model Versions Artifacts ------------------------

    def create_model_version_artifact_link(
        self, model_version_artifact_link: ModelVersionArtifactRequest
    ) -> ModelVersionArtifactResponse:
        """Creates a new model version link.

        Args:
            model_version_artifact_link: the Model Version to Artifact Link
                to be created.

        Returns:
            The newly created model version to artifact link.
        """
        with Session(self.engine) as session:
            # If the link already exists, return it
            existing_model_version_artifact_link = session.exec(
                select(ModelVersionArtifactSchema)
                .where(
                    ModelVersionArtifactSchema.model_version_id
                    == model_version_artifact_link.model_version
                )
                .where(
                    ModelVersionArtifactSchema.artifact_version_id
                    == model_version_artifact_link.artifact_version,
                )
            ).first()
            if existing_model_version_artifact_link is not None:
                return existing_model_version_artifact_link.to_model()

            model_version_artifact_link_schema = (
                ModelVersionArtifactSchema.from_request(
                    model_version_artifact_request=model_version_artifact_link,
                )
            )
            session.add(model_version_artifact_link_schema)
            session.commit()
            return model_version_artifact_link_schema.to_model(
                include_metadata=True
            )

    def list_model_version_artifact_links(
        self,
        model_version_artifact_link_filter_model: ModelVersionArtifactFilter,
        hydrate: bool = False,
    ) -> Page[ModelVersionArtifactResponse]:
        """Get all model version to artifact links by filter.

        Args:
            model_version_artifact_link_filter_model: All filter parameters
                including pagination params.
            hydrate: Flag deciding whether to hydrate the output model(s)
                by including metadata fields in the response.

        Returns:
            A page of all model version to artifact links.
        """
        with Session(self.engine) as session:
            query = select(ModelVersionArtifactSchema)
            return self.filter_and_paginate(
                session=session,
                query=query,
                table=ModelVersionArtifactSchema,
                filter_model=model_version_artifact_link_filter_model,
                hydrate=hydrate,
            )

    def delete_model_version_artifact_link(
        self,
        model_version_id: UUID,
        model_version_artifact_link_name_or_id: Union[str, UUID],
    ) -> None:
        """Deletes a model version to artifact link.

        Args:
            model_version_id: ID of the model version containing the link.
            model_version_artifact_link_name_or_id: name or ID of the model
                version to artifact link to be deleted.

        Raises:
            KeyError: specified ID or name not found.
        """
        with Session(self.engine) as session:
            model_version = self.get_model_version(model_version_id)
            query = select(ModelVersionArtifactSchema).where(
                ModelVersionArtifactSchema.model_version_id == model_version.id
            )
            try:
                UUID(str(model_version_artifact_link_name_or_id))
                query = query.where(
                    ModelVersionArtifactSchema.id
                    == model_version_artifact_link_name_or_id
                )
            except ValueError:
                query = (
                    query.where(
                        ModelVersionArtifactSchema.artifact_version_id
                        == ArtifactVersionSchema.id
                    )
                    .where(
                        ArtifactVersionSchema.artifact_id == ArtifactSchema.id
                    )
                    .where(
                        ArtifactSchema.name
                        == model_version_artifact_link_name_or_id
                    )
                )

            model_version_artifact_link = session.exec(query).first()
            if model_version_artifact_link is None:
                raise KeyError(
                    f"Unable to delete model version link with name or ID "
                    f"`{model_version_artifact_link_name_or_id}`: "
                    f"No model version link with this name found."
                )

            session.delete(model_version_artifact_link)
            session.commit()

    def delete_all_model_version_artifact_links(
        self,
        model_version_id: UUID,
        only_links: bool = True,
    ) -> None:
        """Deletes all model version to artifact links.

        Args:
            model_version_id: ID of the model version containing the link.
            only_links: Whether to only delete the link to the artifact.
        """
        with Session(self.engine) as session:
            if not only_links:
                artifact_version_ids = session.execute(
                    select(
                        ModelVersionArtifactSchema.artifact_version_id
                    ).where(
                        ModelVersionArtifactSchema.model_version_id
                        == model_version_id
                    )
                ).fetchall()
                session.execute(
                    delete(ArtifactVersionSchema).where(
                        col(ArtifactVersionSchema.id).in_(
                            [a[0] for a in artifact_version_ids]
                        )
                    ),
                )
            session.execute(
                delete(ModelVersionArtifactSchema).where(
                    ModelVersionArtifactSchema.model_version_id
                    == model_version_id
                )
            )

            session.commit()

    # ---------------------- Model Versions Pipeline Runs ----------------------

    def create_model_version_pipeline_run_link(
        self,
        model_version_pipeline_run_link: ModelVersionPipelineRunRequest,
    ) -> ModelVersionPipelineRunResponse:
        """Creates a new model version to pipeline run link.

        Args:
            model_version_pipeline_run_link: the Model Version to Pipeline Run
                Link to be created.

        Returns:
            - If Model Version to Pipeline Run Link already exists - returns
                the existing link.
            - Otherwise, returns the newly created model version to pipeline
                run link.
        """
        with Session(self.engine) as session:
            # If the link already exists, return it
            existing_model_version_pipeline_run_link = session.exec(
                select(ModelVersionPipelineRunSchema)
                .where(
                    ModelVersionPipelineRunSchema.model_version_id
                    == model_version_pipeline_run_link.model_version
                )
                .where(
                    ModelVersionPipelineRunSchema.pipeline_run_id
                    == model_version_pipeline_run_link.pipeline_run,
                )
            ).first()
            if existing_model_version_pipeline_run_link is not None:
                return existing_model_version_pipeline_run_link.to_model()

            # Otherwise, create a new link
            model_version_pipeline_run_link_schema = (
                ModelVersionPipelineRunSchema.from_request(
                    model_version_pipeline_run_link
                )
            )
            session.add(model_version_pipeline_run_link_schema)
            session.commit()
            return model_version_pipeline_run_link_schema.to_model(
                include_metadata=True
            )

    def list_model_version_pipeline_run_links(
        self,
        model_version_pipeline_run_link_filter_model: ModelVersionPipelineRunFilter,
        hydrate: bool = False,
    ) -> Page[ModelVersionPipelineRunResponse]:
        """Get all model version to pipeline run links by filter.

        Args:
            model_version_pipeline_run_link_filter_model: All filter parameters
                including pagination params.
            hydrate: Flag deciding whether to hydrate the output model(s)
                by including metadata fields in the response.

        Returns:
            A page of all model version to pipeline run links.
        """
        query = select(ModelVersionPipelineRunSchema)
        with Session(self.engine) as session:
            return self.filter_and_paginate(
                session=session,
                query=query,
                table=ModelVersionPipelineRunSchema,
                filter_model=model_version_pipeline_run_link_filter_model,
                hydrate=hydrate,
            )

    def delete_model_version_pipeline_run_link(
        self,
        model_version_id: UUID,
        model_version_pipeline_run_link_name_or_id: Union[str, UUID],
    ) -> None:
        """Deletes a model version to pipeline run link.

        Args:
            model_version_id: name or ID of the model version containing the
                link.
            model_version_pipeline_run_link_name_or_id: name or ID of the model
                version to pipeline run link to be deleted.

        Raises:
            KeyError: specified ID not found.
        """
        with Session(self.engine) as session:
            model_version = self.get_model_version(
                model_version_id=model_version_id
            )
            query = select(ModelVersionPipelineRunSchema).where(
                ModelVersionPipelineRunSchema.model_version_id
                == model_version.id
            )
            try:
                UUID(str(model_version_pipeline_run_link_name_or_id))
                query = query.where(
                    ModelVersionPipelineRunSchema.id
                    == model_version_pipeline_run_link_name_or_id
                )
            except ValueError:
                query = query.where(
                    ModelVersionPipelineRunSchema.pipeline_run_id
                    == PipelineRunSchema.id
                ).where(
                    PipelineRunSchema.name
                    == model_version_pipeline_run_link_name_or_id
                )

            model_version_pipeline_run_link = session.exec(query).first()
            if model_version_pipeline_run_link is None:
                raise KeyError(
                    f"Unable to delete model version link with name "
                    f"`{model_version_pipeline_run_link_name_or_id}`: "
                    f"No model version link with this name found."
                )

            session.delete(model_version_pipeline_run_link)
            session.commit()

    #################
    # Tags
    #################

    def _attach_tags_to_resource(
        self,
        tag_names: List[str],
        resource_id: UUID,
        resource_type: TaggableResourceTypes,
    ) -> None:
        """Creates a tag<>resource link if not present.

        Args:
            tag_names: The list of names of the tags.
            resource_id: The id of the resource.
            resource_type: The type of the resource to create link with.
        """
        for tag_name in tag_names:
            try:
                tag = self.get_tag(tag_name)
            except KeyError:
                tag = self.create_tag(TagRequest(name=tag_name))
            try:
                self.create_tag_resource(
                    TagResourceRequest(
                        tag_id=tag.id,
                        resource_id=resource_id,
                        resource_type=resource_type,
                    )
                )
            except EntityExistsError:
                pass

    def _detach_tags_from_resource(
        self,
        tag_names: List[str],
        resource_id: UUID,
        resource_type: TaggableResourceTypes,
    ) -> None:
        """Deletes tag<>resource link if present.

        Args:
            tag_names: The list of names of the tags.
            resource_id: The id of the resource.
            resource_type: The type of the resource to create link with.
        """
        for tag_name in tag_names:
            try:
                tag = self.get_tag(tag_name)
                self.delete_tag_resource(
                    tag_id=tag.id,
                    resource_id=resource_id,
                    resource_type=resource_type,
                )
            except KeyError:
                pass

    @track_decorator(AnalyticsEvent.CREATED_TAG)
    def create_tag(self, tag: TagRequest) -> TagResponse:
        """Creates a new tag.

        Args:
            tag: the tag to be created.

        Returns:
            The newly created tag.

        Raises:
            EntityExistsError: If a tag with the given name already exists.
        """
        with Session(self.engine) as session:
            existing_tag = session.exec(
                select(TagSchema).where(TagSchema.name == tag.name)
            ).first()
            if existing_tag is not None:
                raise EntityExistsError(
                    f"Unable to create tag {tag.name}: "
                    "A tag with this name already exists."
                )

            tag_schema = TagSchema.from_request(tag)
            session.add(tag_schema)

            session.commit()
            return tag_schema.to_model(include_metadata=True)

    def delete_tag(
        self,
        tag_name_or_id: Union[str, UUID],
    ) -> None:
        """Deletes a tag.

        Args:
            tag_name_or_id: name or id of the tag to delete.

        Raises:
            KeyError: specified ID or name not found.
        """
        with Session(self.engine) as session:
            tag = self._get_tag_schema(
                tag_name_or_id=tag_name_or_id, session=session
            )
            if tag is None:
                raise KeyError(
                    f"Unable to delete tag with ID `{tag_name_or_id}`: "
                    f"No tag with this ID found."
                )
            session.delete(tag)
            session.commit()

    def get_tag(
        self, tag_name_or_id: Union[str, UUID], hydrate: bool = True
    ) -> TagResponse:
        """Get an existing tag.

        Args:
            tag_name_or_id: name or id of the tag to be retrieved.
            hydrate: Flag deciding whether to hydrate the output model(s)
                by including metadata fields in the response.

        Returns:
            The tag of interest.

        Raises:
            KeyError: specified ID or name not found.
        """
        with Session(self.engine) as session:
            tag = self._get_tag_schema(
                tag_name_or_id=tag_name_or_id, session=session
            )
            if tag is None:
                raise KeyError(
                    f"Unable to get tag with ID `{tag_name_or_id}`: "
                    f"No tag with this ID found."
                )
            return tag.to_model(include_metadata=hydrate)

    def list_tags(
        self,
        tag_filter_model: TagFilter,
        hydrate: bool = False,
    ) -> Page[TagResponse]:
        """Get all tags by filter.

        Args:
            tag_filter_model: All filter parameters including pagination params.
            hydrate: Flag deciding whether to hydrate the output model(s)
                by including metadata fields in the response.

        Returns:
            A page of all tags.
        """
        with Session(self.engine) as session:
            query = select(TagSchema)
            return self.filter_and_paginate(
                session=session,
                query=query,
                table=TagSchema,
                filter_model=tag_filter_model,
                hydrate=hydrate,
            )

    def update_tag(
        self,
        tag_name_or_id: Union[str, UUID],
        tag_update_model: TagUpdate,
    ) -> TagResponse:
        """Update tag.

        Args:
            tag_name_or_id: name or id of the tag to be updated.
            tag_update_model: Tag to use for the update.

        Returns:
            An updated tag.

        Raises:
            KeyError: If the tag is not found
        """
        with Session(self.engine) as session:
            tag = self._get_tag_schema(
                tag_name_or_id=tag_name_or_id, session=session
            )

            if not tag:
                raise KeyError(f"Tag with ID `{tag_name_or_id}` not found.")

            tag.update(update=tag_update_model)
            session.add(tag)
            session.commit()

            # Refresh the tag that was just created
            session.refresh(tag)
            return tag.to_model(include_metadata=True)

    ####################
    # Tags <> resources
    ####################

    def create_tag_resource(
        self, tag_resource: TagResourceRequest
    ) -> TagResourceResponse:
        """Creates a new tag resource relationship.

        Args:
            tag_resource: the tag resource relationship to be created.

        Returns:
            The newly created tag resource relationship.

        Raises:
            EntityExistsError: If a tag resource relationship with the given
                configuration already exists.
        """
        with Session(self.engine) as session:
            existing_tag_resource = session.exec(
                select(TagResourceSchema).where(
                    TagResourceSchema.tag_id == tag_resource.tag_id,
                    TagResourceSchema.resource_id == tag_resource.resource_id,
                    TagResourceSchema.resource_type
                    == tag_resource.resource_type.value,
                )
            ).first()
            if existing_tag_resource is not None:
                raise EntityExistsError(
                    f"Unable to create a tag "
                    f"{tag_resource.resource_type.name.lower()} "
                    f"relationship with IDs "
                    f"`{tag_resource.tag_id}`|`{tag_resource.resource_id}`. "
                    "This relationship already exists."
                )

            tag_resource_schema = TagResourceSchema.from_request(tag_resource)
            session.add(tag_resource_schema)

            session.commit()
            return tag_resource_schema.to_model(include_metadata=True)

    def delete_tag_resource(
        self,
        tag_id: UUID,
        resource_id: UUID,
        resource_type: TaggableResourceTypes,
    ) -> None:
        """Deletes a tag resource relationship.

        Args:
            tag_id: The ID of the tag to delete.
            resource_id: The ID of the resource to delete.
            resource_type: The type of the resource to delete.

        Raises:
            KeyError: specified ID not found.
        """
        with Session(self.engine) as session:
            tag_model = self._get_tag_model_schema(
                tag_id=tag_id,
                resource_id=resource_id,
                resource_type=resource_type,
                session=session,
            )
            if tag_model is None:
                raise KeyError(
                    f"Unable to delete tag<>resource with IDs: "
                    f"`tag_id`='{tag_id}' and `resource_id`='{resource_id}' "
                    f"and `resource_type`='{resource_type.value}': No "
                    "tag<>resource with these IDs found."
                )
            session.delete(tag_model)
            session.commit()<|MERGE_RESOLUTION|>--- conflicted
+++ resolved
@@ -40,7 +40,7 @@
 )
 from uuid import UUID
 
-<<<<<<< HEAD
+from packaging import version
 from pydantic import (
     ConfigDict,
     Field,
@@ -49,11 +49,6 @@
     field_validator,
     model_validator,
 )
-=======
-from packaging import version
-from pydantic import Field, SecretStr, root_validator, validator
-from pydantic.json import pydantic_encoder
->>>>>>> a626c42b
 from sqlalchemy import asc, desc, func
 from sqlalchemy.engine import URL, Engine, make_url
 from sqlalchemy.exc import (
@@ -612,12 +607,7 @@
                         "w",
                     ) as f:
                         f.write(content)
-<<<<<<< HEAD
-                    file_path.chmod(0o600)
                     setattr(self, key, str(file_path))
-=======
-                    values[key] = str(file_path)
->>>>>>> a626c42b
 
         self.url = str(sql_url)
         return self
