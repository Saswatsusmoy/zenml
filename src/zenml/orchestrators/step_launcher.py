#  Copyright (c) ZenML GmbH 2022. All Rights Reserved.
#
#  Licensed under the Apache License, Version 2.0 (the "License");
#  you may not use this file except in compliance with the License.
#  You may obtain a copy of the License at:
#
#       https://www.apache.org/licenses/LICENSE-2.0
#
#  Unless required by applicable law or agreed to in writing, software
#  distributed under the License is distributed on an "AS IS" BASIS,
#  WITHOUT WARRANTIES OR CONDITIONS OF ANY KIND, either express
#  or implied. See the License for the specific language governing
#  permissions and limitations under the License.
"""Class to launch (run directly or using a step operator) steps."""

import os
import time
from contextlib import nullcontext
from datetime import datetime
from typing import TYPE_CHECKING, Dict, Optional, Tuple

from zenml.client import Client
from zenml.config.step_configurations import Step
from zenml.config.step_run_info import StepRunInfo
from zenml.constants import (
    ENV_ZENML_DISABLE_STEP_LOGS_STORAGE,
    ENV_ZENML_IGNORE_FAILURE_HOOK,
    STEP_SOURCE_PARAMETER_NAME,
    TEXT_FIELD_MAX_LENGTH,
    handle_bool_env_var,
)
from zenml.enums import ExecutionStatus
from zenml.environment import get_run_environment_dict
from zenml.logger import get_logger
from zenml.logging import step_logging
from zenml.models import (
    ArtifactVersionResponse,
    LogsRequest,
    PipelineDeploymentResponse,
    PipelineRunRequest,
    PipelineRunResponse,
    StepRunRequest,
    StepRunResponse,
)
from zenml.orchestrators import (
    cache_utils,
    input_utils,
    output_utils,
    publish_utils,
)
from zenml.orchestrators import utils as orchestrator_utils
from zenml.orchestrators.step_runner import StepRunner
from zenml.stack import Stack
from zenml.utils import string_utils

if TYPE_CHECKING:
    from zenml.step_operators import BaseStepOperator

logger = get_logger(__name__)


def _get_step_operator(
    stack: "Stack", step_operator_name: str
) -> "BaseStepOperator":
    """Fetches the step operator from the stack.

    Args:
        stack: Stack on which the step is being run.
        step_operator_name: Name of the step operator to get.

    Returns:
        The step operator to run a step.

    Raises:
        RuntimeError: If no active step operator is found.
    """
    step_operator = stack.step_operator

    # the two following errors should never happen as the stack gets
    # validated before running the pipeline
    if not step_operator:
        raise RuntimeError(
            f"No step operator specified for active stack '{stack.name}'."
        )

    if step_operator_name != step_operator.name:
        raise RuntimeError(
            f"No step operator named '{step_operator_name}' in active "
            f"stack '{stack.name}'."
        )

    return step_operator


class StepLauncher:
    """A class responsible for launching a step of a ZenML pipeline.

    This class follows these steps to launch and publish a ZenML step:
    1. Publish or reuse a `PipelineRun`
    2. Resolve the input artifacts of the step
    3. Generate a cache key for the step
    4. Check if the step can be cached or not
    5. Publish a new `StepRun`
    6. If the step can't be cached, the step will be executed in one of these
    two ways depending on its configuration:
        - Calling a `step operator` to run the step in a different environment
        - Calling a `step runner` to run the step in the current environment
    7. Update the status of the previously published `StepRun`
    8. Update the status of the `PipelineRun`
    """

    def __init__(
        self,
        deployment: PipelineDeploymentResponse,
        step: Step,
        orchestrator_run_id: str,
    ):
        """Initializes the launcher.

        Args:
            deployment: The pipeline deployment.
            step: The step to launch.
            orchestrator_run_id: The orchestrator pipeline run id.

        Raises:
            RuntimeError: If the deployment has no associated stack.
        """
        self._deployment = deployment
        self._step = step
        self._orchestrator_run_id = orchestrator_run_id

        if not deployment.stack:
            raise RuntimeError(
                f"Missing stack for deployment {deployment.id}. This is "
                "probably because the stack was manually deleted."
            )

        self._stack = Stack.from_model(deployment.stack)
        self._step_name = step.spec.pipeline_parameter_name

    def launch(self) -> None:
        """Launches the step.

        Raises:
            BaseException: If the step failed to launch, run, or publish.
        """
        pipeline_run, run_was_created = self._create_or_reuse_run()

        # Enable or disable step logs storage
        if handle_bool_env_var(ENV_ZENML_DISABLE_STEP_LOGS_STORAGE, False):
            step_logging_enabled = False
        else:
            step_logging_enabled = orchestrator_utils.is_setting_enabled(
                is_enabled_on_step=self._step.config.enable_step_logs,
                is_enabled_on_pipeline=self._deployment.pipeline_configuration.enable_step_logs,
            )

        logs_context = nullcontext()
        logs_model = None

        if step_logging_enabled:
            # Configure the logs
            logs_uri = step_logging.prepare_logs_uri(
                self._stack.artifact_store,
                self._step.config.name,
            )

            logs_context = step_logging.StepLogsStorageContext(
                logs_uri=logs_uri
            )  # type: ignore[assignment]

            logs_model = LogsRequest(
                uri=logs_uri,
                artifact_store_id=self._stack.artifact_store.id,
            )

        try:
            with logs_context:
                if run_was_created:
                    pipeline_run_metadata = (
                        self._stack.get_pipeline_run_metadata(
                            run_id=pipeline_run.id
                        )
                    )
                    publish_utils.publish_pipeline_run_metadata(
                        pipeline_run_id=pipeline_run.id,
                        pipeline_run_metadata=pipeline_run_metadata,
                    )
                client = Client()
                (
                    docstring,
                    source_code,
                ) = self._get_step_docstring_and_source_code()

                code_hash = self._deployment.step_configurations[
                    self._step_name
                ].config.caching_parameters.get(STEP_SOURCE_PARAMETER_NAME)
                step_run = StepRunRequest(
                    name=self._step_name,
                    pipeline_run_id=pipeline_run.id,
                    deployment=self._deployment.id,
                    code_hash=code_hash,
                    status=ExecutionStatus.RUNNING,
                    docstring=docstring,
                    source_code=source_code,
                    start_time=datetime.utcnow(),
                    user=client.active_user.id,
                    workspace=client.active_workspace.id,
                    logs=logs_model,
                )
                try:
                    execution_needed, step_run = self._prepare(
                        step_run=step_run
                    )
                except:
                    logger.exception(
                        f"Failed preparing run step `{self._step_name}`."
                    )
                    step_run.status = ExecutionStatus.FAILED
                    step_run.end_time = datetime.utcnow()
                    raise
                finally:
                    step_run_response = Client().zen_store.create_run_step(
                        step_run
                    )

                logger.info(f"Step `{self._step_name}` has started.")
                if execution_needed:
                    retries = 0
                    last_retry = True
                    max_retries = (
                        step_run_response.config.retry.max_retries
                        if step_run_response.config.retry
                        else 1
                    )
                    delay = (
                        step_run_response.config.retry.delay
                        if step_run_response.config.retry
                        else 0
                    )
                    backoff = (
                        step_run_response.config.retry.backoff
                        if step_run_response.config.retry
                        else 1
                    )

                    while retries < max_retries:
                        last_retry = retries == max_retries - 1
                        try:
                            self._run_step(
                                pipeline_run=pipeline_run,
                                step_run=step_run_response,
                                last_retry=last_retry,
                            )
                            logger.info(
                                f"Step '{self._step_name}' completed successfully."
                            )
                            break
                        except BaseException as e:  # noqa: E722
                            retries += 1
                            if retries < max_retries:
                                logger.error(
                                    f"Failed to run step '{self._step_name}'. Retrying..."
                                )
                                logger.exception(e)
                                logger.info(
                                    f"Sleeping for {delay} seconds before retrying."
                                )
                                time.sleep(delay)
                                delay *= backoff
                            else:
                                logger.error(
                                    f"Failed to run step '{self._step_name}' after {max_retries} retries. Exiting."
                                )
                                publish_utils.publish_failed_step_run(
                                    step_run_response.id
                                )
                                raise

        except:  # noqa: E722
            logger.error(f"Pipeline run `{pipeline_run.name}` failed.")
            publish_utils.publish_failed_pipeline_run(pipeline_run.id)
            raise

    def _get_step_docstring_and_source_code(self) -> Tuple[Optional[str], str]:
        """Gets the docstring and source code of the step.

        If any of the two is longer than 1000 characters, it will be truncated.

        Returns:
            The docstring and source code of the step.
        """
        from zenml.steps.base_step import BaseStep

        step_instance = BaseStep.load_from_source(self._step.spec.source)

        docstring = step_instance.docstring
        if docstring and len(docstring) > TEXT_FIELD_MAX_LENGTH:
            docstring = docstring[: (TEXT_FIELD_MAX_LENGTH - 3)] + "..."

        source_code = step_instance.source_code
        if source_code and len(source_code) > TEXT_FIELD_MAX_LENGTH:
            source_code = source_code[: (TEXT_FIELD_MAX_LENGTH - 3)] + "..."

        return docstring, source_code

    def _create_or_reuse_run(self) -> Tuple[PipelineRunResponse, bool]:
        """Creates a pipeline run or reuses an existing one.

        Returns:
            The created or existing pipeline run,
            and a boolean indicating whether the run was created or reused.
        """
        run_name = orchestrator_utils.get_run_name(
            run_name_template=self._deployment.run_name_template
        )

        logger.debug("Creating pipeline run %s", run_name)

        client = Client()
        pipeline_run = PipelineRunRequest(
            name=run_name,
            orchestrator_run_id=self._orchestrator_run_id,
            user=client.active_user.id,
            workspace=client.active_workspace.id,
            deployment=self._deployment.id,
            pipeline=self._deployment.pipeline.id
            if self._deployment.pipeline
            else None,
            status=ExecutionStatus.RUNNING,
            orchestrator_environment=get_run_environment_dict(),
            start_time=datetime.utcnow(),
        )
        return client.zen_store.get_or_create_run(pipeline_run)

    def _prepare(
        self,
        step_run: StepRunRequest,
    ) -> Tuple[bool, StepRunRequest]:
        """Prepares running the step.

        Args:
            step_run: The step to run.

        Returns:
            Tuple that specifies whether the step needs to be executed as
            well as the response model of the registered step run.
        """
        model = (
            self._deployment.step_configurations[step_run.name].config.model
            or self._deployment.pipeline_configuration.model
        )
        input_artifacts, parent_step_ids = input_utils.resolve_step_inputs(
            step=self._step,
            run_id=step_run.pipeline_run_id,
        )
        input_artifact_ids = {
            input_name: artifact.id
            for input_name, artifact in input_artifacts.items()
        }

        cache_key = cache_utils.generate_cache_key(
            step=self._step,
            input_artifact_ids=input_artifact_ids,
            artifact_store=self._stack.artifact_store,
            workspace_id=Client().active_workspace.id,
        )

        step_run.inputs = input_artifact_ids
        step_run.parent_step_ids = parent_step_ids
        step_run.cache_key = cache_key

        cache_enabled = orchestrator_utils.is_setting_enabled(
            is_enabled_on_step=self._step.config.enable_cache,
            is_enabled_on_pipeline=self._deployment.pipeline_configuration.enable_cache,
        )

        step_cache = self._step.config.enable_cache
        if step_cache is not None:
            logger.info(
                f"Caching {'`enabled`' if step_cache else '`disabled`'} "
                f"explicitly for `{self._step_name}`."
            )

        execution_needed = True
        if cache_enabled:
            cached_step_run = cache_utils.get_cached_step_run(
                cache_key=cache_key
            )
            if cached_step_run:
                logger.info(f"Using cached version of `{self._step_name}`.")
                execution_needed = False
                cached_outputs = cached_step_run.outputs
                step_run.original_step_run_id = cached_step_run.id
                step_run.outputs = {
                    output_name: artifact.id
                    for output_name, artifact in cached_outputs.items()
                }
                orchestrator_utils._link_cached_artifacts_to_model(
                    model_from_context=model,
                    step_run=step_run,
                    step_source=self._step.spec.source,
                )
                if self._step.config.model:
                    orchestrator_utils._link_pipeline_run_to_model_from_context(
                        pipeline_run_id=step_run.pipeline_run_id,
                        model=self._step.config.model,
                    )
                step_run.status = ExecutionStatus.CACHED
                step_run.end_time = step_run.start_time

        return execution_needed, step_run

<<<<<<< HEAD
    def _link_cached_artifacts_to_model(
        self,
        model_from_context: Optional["Model"],
        step_run: StepRunRequest,
    ) -> None:
        """Links the output artifacts of the cached step to the model version in Control Plane.

        Args:
            model_from_context: The model version of the current step.
            step_run: The step to run.
        """
        from zenml.artifacts.artifact_config import ArtifactConfig
        from zenml.steps.base_step import BaseStep
        from zenml.steps.utils import parse_return_type_annotations

        step_instance = BaseStep.load_from_source(self._step.spec.source)
        output_annotations = parse_return_type_annotations(
            step_instance.entrypoint
        )
        for output_name_, output_id in step_run.outputs.items():
            artifact_config_ = None
            if output_name_ in output_annotations:
                annotation = output_annotations.get(output_name_, None)
                if annotation and annotation.artifact_config is not None:
                    artifact_config_ = annotation.artifact_config.model_copy()
            # no artifact config found or artifact was produced by `save_artifact`
            # inside the step body, so was never in annotations
            if artifact_config_ is None:
                artifact_config_ = ArtifactConfig(name=output_name_)

            link_artifact_config_to_model(
                artifact_config=artifact_config_,
                model=model_from_context,
                artifact_version_id=output_id,
            )

=======
>>>>>>> 9c5e2998
    def _run_step(
        self,
        pipeline_run: PipelineRunResponse,
        step_run: StepRunResponse,
        last_retry: bool = True,
    ) -> None:
        """Runs the current step.

        Args:
            pipeline_run: The model of the current pipeline run.
            step_run: The model of the current step run.
            last_retry: Whether this is the last retry of the step.
        """
        # Prepare step run information.
        step_run_info = StepRunInfo(
            config=self._step.config,
            pipeline=self._deployment.pipeline_configuration,
            run_name=pipeline_run.name,
            pipeline_step_name=self._step_name,
            run_id=pipeline_run.id,
            step_run_id=step_run.id,
        )

        output_artifact_uris = output_utils.prepare_output_artifact_uris(
            step_run=step_run, stack=self._stack, step=self._step
        )

        # Run the step.
        start_time = time.time()
        try:
            if self._step.config.step_operator:
                self._run_step_with_step_operator(
                    step_operator_name=self._step.config.step_operator,
                    step_run_info=step_run_info,
                    last_retry=last_retry,
                )
            else:
                self._run_step_without_step_operator(
                    pipeline_run=pipeline_run,
                    step_run=step_run,
                    step_run_info=step_run_info,
                    input_artifacts=step_run.inputs,
                    output_artifact_uris=output_artifact_uris,
                    last_retry=last_retry,
                )
        except:  # noqa: E722
            output_utils.remove_artifact_dirs(
                artifact_uris=list(output_artifact_uris.values())
            )
            raise

        duration = time.time() - start_time
        logger.info(
            f"Step `{self._step_name}` has finished in "
            f"`{string_utils.get_human_readable_time(duration)}`."
        )

    def _run_step_with_step_operator(
        self,
        step_operator_name: str,
        step_run_info: StepRunInfo,
        last_retry: bool,
    ) -> None:
        """Runs the current step with a step operator.

        Args:
            step_operator_name: The name of the step operator to use.
            step_run_info: Additional information needed to run the step.
            last_retry: Whether this is the last retry of the step.
        """
        step_operator = _get_step_operator(
            stack=self._stack,
            step_operator_name=step_operator_name,
        )
        entrypoint_cfg_class = step_operator.entrypoint_config_class
        entrypoint_command = (
            entrypoint_cfg_class.get_entrypoint_command()
            + entrypoint_cfg_class.get_entrypoint_arguments(
                step_name=self._step_name,
                deployment_id=self._deployment.id,
                step_run_id=str(step_run_info.step_run_id),
            )
        )
        environment = orchestrator_utils.get_config_environment_vars(
            deployment=self._deployment
        )
        if last_retry:
            environment[ENV_ZENML_IGNORE_FAILURE_HOOK] = str(False)
        logger.info(
            "Using step operator `%s` to run step `%s`.",
            step_operator.name,
            self._step_name,
        )
        step_operator.launch(
            info=step_run_info,
            entrypoint_command=entrypoint_command,
            environment=environment,
        )

    def _run_step_without_step_operator(
        self,
        pipeline_run: PipelineRunResponse,
        step_run: StepRunResponse,
        step_run_info: StepRunInfo,
        input_artifacts: Dict[str, ArtifactVersionResponse],
        output_artifact_uris: Dict[str, str],
        last_retry: bool,
    ) -> None:
        """Runs the current step without a step operator.

        Args:
            pipeline_run: The model of the current pipeline run.
            step_run: The model of the current step run.
            step_run_info: Additional information needed to run the step.
            input_artifacts: The input artifact versions of the current step.
            output_artifact_uris: The output artifact URIs of the current step.
            last_retry: Whether this is the last retry of the step.
        """
        if last_retry:
            os.environ[ENV_ZENML_IGNORE_FAILURE_HOOK] = "false"
        runner = StepRunner(step=self._step, stack=self._stack)
        runner.run(
            pipeline_run=pipeline_run,
            step_run=step_run,
            input_artifacts=input_artifacts,
            output_artifact_uris=output_artifact_uris,
            step_run_info=step_run_info,
        )<|MERGE_RESOLUTION|>--- conflicted
+++ resolved
@@ -411,45 +411,6 @@
 
         return execution_needed, step_run
 
-<<<<<<< HEAD
-    def _link_cached_artifacts_to_model(
-        self,
-        model_from_context: Optional["Model"],
-        step_run: StepRunRequest,
-    ) -> None:
-        """Links the output artifacts of the cached step to the model version in Control Plane.
-
-        Args:
-            model_from_context: The model version of the current step.
-            step_run: The step to run.
-        """
-        from zenml.artifacts.artifact_config import ArtifactConfig
-        from zenml.steps.base_step import BaseStep
-        from zenml.steps.utils import parse_return_type_annotations
-
-        step_instance = BaseStep.load_from_source(self._step.spec.source)
-        output_annotations = parse_return_type_annotations(
-            step_instance.entrypoint
-        )
-        for output_name_, output_id in step_run.outputs.items():
-            artifact_config_ = None
-            if output_name_ in output_annotations:
-                annotation = output_annotations.get(output_name_, None)
-                if annotation and annotation.artifact_config is not None:
-                    artifact_config_ = annotation.artifact_config.model_copy()
-            # no artifact config found or artifact was produced by `save_artifact`
-            # inside the step body, so was never in annotations
-            if artifact_config_ is None:
-                artifact_config_ = ArtifactConfig(name=output_name_)
-
-            link_artifact_config_to_model(
-                artifact_config=artifact_config_,
-                model=model_from_context,
-                artifact_version_id=output_id,
-            )
-
-=======
->>>>>>> 9c5e2998
     def _run_step(
         self,
         pipeline_run: PipelineRunResponse,
