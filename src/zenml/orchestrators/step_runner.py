--- conflicted
+++ resolved
@@ -227,30 +227,26 @@
 
             step_failed = False
             try:
-<<<<<<< HEAD
-                # We run the init hook at step level if we're not in an
-                # environment that supports a shared run context
-                if not self._run_context:
-                    if (
-                        init_hook_source
-                        := pipeline_run.config.init_hook_source
-                    ):
-                        logger.info("Executing the pipeline's init hook...")
-                        step_context.pipeline_state = load_and_run_hook(
-                            init_hook_source,
-                            hook_parameters=pipeline_run.config.init_hook_kwargs,
-                            raise_on_error=True,
-                        )
-
-                return_values = step_instance.call_entrypoint(
-                    **function_params
-                )
-=======
                 with env_utils.temporary_environment(step_environment):
+                    # We run the init hook at step level if we're not in an
+                    # environment that supports a shared run context
+                    if not self._run_context:
+                        if (
+                            init_hook_source
+                            := pipeline_run.config.init_hook_source
+                        ):
+                            logger.info(
+                                "Executing the pipeline's init hook..."
+                            )
+                            step_context.pipeline_state = load_and_run_hook(
+                                init_hook_source,
+                                hook_parameters=pipeline_run.config.init_hook_kwargs,
+                                raise_on_error=True,
+                            )
+
                     return_values = step_instance.call_entrypoint(
                         **function_params
                     )
->>>>>>> c7e620d0
             except BaseException as step_exception:  # noqa: E722
                 step_failed = True
 
@@ -277,10 +273,11 @@
                         := self.configuration.failure_hook_source
                     ):
                         logger.info("Detected failure hook. Running...")
-                        load_and_run_hook(
-                            failure_hook_source,
-                            step_exception=step_exception,
-                        )
+                        with env_utils.temporary_environment(step_environment):
+                            load_and_run_hook(
+                                failure_hook_source,
+                                step_exception=step_exception,
+                            )
                 raise
             finally:
                 try:
@@ -300,15 +297,20 @@
                             := self.configuration.success_hook_source
                         ):
                             logger.info("Detected success hook. Running...")
-                            load_and_run_hook(
-                                success_hook_source,
-                                step_exception=None,
-                            )
+                            with env_utils.temporary_environment(
+                                step_environment
+                            ):
+                                load_and_run_hook(
+                                    success_hook_source,
+                                    step_exception=None,
+                                )
 
                         # Validate outputs
                         try:
                             logger.debug(
-                                f"Validating outputs for step: return_values={return_values}, annotations={list(output_annotations.keys()) if output_annotations else 'None'}"
+                                f"Validating outputs for step: "
+                                f"return_values={return_values}, "
+                                f"annotations={list(output_annotations.keys()) if output_annotations else 'None'}"
                             )
                             output_data = self._validate_outputs(
                                 return_values, output_annotations
@@ -377,9 +379,12 @@
                             logger.info(
                                 "Executing the pipeline's cleanup hook..."
                             )
-                            step_context.pipeline_state = load_and_run_hook(
-                                cleanup_hook_source,
-                            )
+                            with env_utils.temporary_environment(
+                                step_environment
+                            ):
+                                load_and_run_hook(
+                                    cleanup_hook_source,
+                                )
 
                 finally:
                     step_context._cleanup_registry.execute_callbacks(
