# Copyright 2019 Google LLC. All Rights Reserved.
#
# Licensed under the Apache License, Version 2.0 (the "License");
# you may not use this file except in compliance with the License.
# You may obtain a copy of the License at
#
#     https://www.apache.org/licenses/LICENSE-2.0
#
# Unless required by applicable law or agreed to in writing, software
# distributed under the License is distributed on an "AS IS" BASIS,
# WITHOUT WARRANTIES OR CONDITIONS OF ANY KIND, either express or implied.
# See the License for the specific language governing permissions and
# limitations under the License.

#  Copyright (c) ZenML GmbH 2022. All Rights Reserved.
#
#  Licensed under the Apache License, Version 2.0 (the "License");
#  you may not use this file except in compliance with the License.
#  You may obtain a copy of the License at:
#
#       https://www.apache.org/licenses/LICENSE-2.0
#
#  Unless required by applicable law or agreed to in writing, software
#  distributed under the License is distributed on an "AS IS" BASIS,
#  WITHOUT WARRANTIES OR CONDITIONS OF ANY KIND, either express
#  or implied. See the License for the specific language governing
#  permissions and limitations under the License.

# The `run_step()` method of this file is a modified version of the local dag
# runner implementation of tfx
"""Base orchestrator class."""

import hashlib
import json
import os
import time
from abc import ABC, abstractmethod
from typing import (
    TYPE_CHECKING,
    Any,
    ClassVar,
    Dict,
    List,
    Optional,
    Type,
    cast,
)

from pydantic.json import pydantic_encoder
from tfx.dsl.compiler.compiler import Compiler
from tfx.dsl.compiler.constants import PIPELINE_RUN_ID_PARAMETER_NAME
from tfx.dsl.io.fileio import NotFoundError
from tfx.orchestration import metadata
from tfx.orchestration.local import runner_utils
from tfx.orchestration.portable import (
    data_types,
    launcher,
    outputs_utils,
    runtime_parameter_utils,
)
from tfx.proto.orchestration import executable_spec_pb2
from tfx.proto.orchestration.pipeline_pb2 import Pipeline as Pb2Pipeline
from tfx.proto.orchestration.pipeline_pb2 import PipelineNode
from tfx.types.artifact import Artifact

from zenml.constants import (
    MLMD_CONTEXT_DOCKER_CONFIGURATION_PROPERTY_NAME,
    MLMD_CONTEXT_MATERIALIZER_SOURCES_PROPERTY_NAME,
    MLMD_CONTEXT_RUNTIME_CONFIG_PROPERTY_NAME,
    MLMD_CONTEXT_STACK_PROPERTY_NAME,
    MLMD_CONTEXT_STEP_RESOURCES_PROPERTY_NAME,
    ZENML_MLMD_CONTEXT_TYPE,
)
from zenml.enums import StackComponentType
from zenml.exceptions import DuplicateRunNameError
from zenml.io import fileio
from zenml.logger import get_logger
from zenml.orchestrators.utils import (
    add_context_to_node,
    create_tfx_pipeline,
    get_cache_status,
    get_step_for_node,
)
from zenml.repository import Repository
from zenml.stack import Flavor, Stack, StackComponent, StackComponentConfig
from zenml.steps import BaseStep
from zenml.utils import source_utils, string_utils

if TYPE_CHECKING:
    from zenml.pipelines import BasePipeline
    from zenml.runtime_configuration import RuntimeConfiguration

logger = get_logger(__name__)


# TFX PATCH ####################################################################
# The following code patches a function in tfx which leads to an OSError on
# Windows.
def _patched_remove_stateful_working_dir(stateful_working_dir: str) -> None:
    """Deletes the stateful working directory if it exists.

    Args:
        stateful_working_dir: Stateful working directory to delete.
    """
    # The original implementation uses
    # `os.path.abspath(os.path.join(stateful_working_dir, os.pardir))` to
    # compute the parent directory that needs to be deleted. This however
    # doesn't work with our artifact store paths (e.g. s3://my-artifact-store)
    # which would get converted to something like this:
    # /path/to/current/working/directory/s3:/my-artifact-store. In order to
    # avoid that we use `os.path.dirname` instead as the stateful working dir
    # should already be an absolute path anyway.
    stateful_working_dir = os.path.dirname(stateful_working_dir)
    try:
        fileio.rmtree(stateful_working_dir)
    except NotFoundError:
        logger.debug(
            "Unable to find stateful working directory '%s'.",
            stateful_working_dir,
        )


def _patched_remove_output_dirs(output_dict: Dict[str, List[Artifact]]) -> None:
    """Remove dirs of output artifacts' URI.

    Args:
        output_dict: Dictionary of strings to output artifacts.
    """
    # The original implementation was doing a fileio.rmtree
    # without checking for the existence of the object. This
    # caused a cascading failure, and users of ZenML then see
    # an internal TFX error in some cases.
    for _, artifact_list in output_dict.items():
        for artifact in artifact_list:
            if fileio.isdir(artifact.uri):
                fileio.rmtree(artifact.uri)
            elif fileio.exists(artifact.uri):
                fileio.remove(artifact.uri)


assert hasattr(
    outputs_utils, "remove_stateful_working_dir"
), "Unable to find tfx function."
setattr(
    outputs_utils,
    "remove_stateful_working_dir",
    _patched_remove_stateful_working_dir,
)
assert hasattr(
    outputs_utils, "remove_output_dirs"
), "Unable to find tfx function."
setattr(
    outputs_utils,
    "remove_output_dirs",
    _patched_remove_output_dirs,
)


# END OF TFX PATCH #############################################################


class BaseOrchestratorConfig(StackComponentConfig):
    """Base orchestrator config."""


class BaseOrchestrator(StackComponent, ABC):
    """Base class for all orchestrators.

    In order to implement an orchestrator you will need to subclass from this
    class.

    How it works:
    -------------
    The `run()` method is the entrypoint that is executed when the
    pipeline's run method is called within the user code
    (`pipeline_instance.run()`).

    This method will take the ZenML Pipeline instance and prepare it for
    eventual execution. To do this the following steps are taken:

    * The underlying protobuf pipeline is created.

    * Within the `_configure_node_context()` method the pipeline
    requirements, stack and runtime configuration is added to the step
    context

    * The `_get_sorted_steps()` method then generates a sorted list of
    steps which will later be used to directly execute these steps in order,
    or to easily build a dag

    * After these initial steps comes the most crucial one. Within the
    `prepare_or_run_pipeline()` method each orchestrator will have its own
    implementation that dictates the pipeline orchestration. In the simplest
    case this method will iterate through all steps and execute them one by
    one. In other cases this method will build and deploy an intermediate
    representation of the pipeline (e.g. an airflow dag or a kubeflow
    pipelines yaml) to be executed within the orchestrator's environment.

    Building your own:
    ------------------
    In order to build your own orchestrator, all you need to do is subclass
    from this class and implement your own `prepare_or_run_pipeline()`
    method. Overwriting other methods is NOT recommended but possible.
    See the docstring of the `prepare_or_run_pipeline()` method to find out
    details of what needs to be implemented within it.
    """

    # Class Configuration
    TYPE: ClassVar[StackComponentType] = StackComponentType.ORCHESTRATOR

<<<<<<< HEAD
=======
    @property
    def config(self) -> BaseOrchestratorConfig:
        return cast(BaseOrchestratorConfig, self._config)

    @staticmethod
    def get_mlmd_connection_config() -> metadata.ConnectionConfigType:
        """Returns the MLMD database connection configuration.

        Returns:
            The MLMD database connection configuration.
        """
        # Query the ZenStore for the metadata connection
        metadata_config = Repository().zen_store.get_metadata_config()
        metadata_config_pb = Parse(metadata_config, ConnectionConfig())
        return metadata_config_pb

>>>>>>> c8ecf333
    @abstractmethod
    def prepare_or_run_pipeline(
        self,
        sorted_steps: List[BaseStep],
        pipeline: "BasePipeline",
        pb2_pipeline: Pb2Pipeline,
        stack: "Stack",
        runtime_configuration: "RuntimeConfiguration",
    ) -> Any:
        """This method needs to be implemented by the respective orchestrator.

        Depending on the type of orchestrator you'll have to perform slightly
        different operations.

        Simple Case:
        ------------
        The Steps are run directly from within the same environment in which
        the orchestrator code is executed. In this case you will need to
        deal with implementation-specific runtime configurations (like the
        schedule) and then iterate through each step and finally call
        `self.run_step()` to execute each step.

        Advanced Case:
        --------------
        Most orchestrators will not run the steps directly. Instead, they
        build some intermediate representation of the pipeline that is then
        used to create and run the pipeline and its steps on the target
        environment. For such orchestrators this method will have to build
        this representation and either deploy it directly or return it.

        Regardless of the implementation details, the orchestrator will need
        to a way to trigger each step in the target environment. For this
        the `run_step()` method should be used.

        In case the orchestrator is using docker containers for orchestration
        of each step, the `zenml.entrypoints.step_entrypoint` module can be
        used as a generalized entrypoint that sets up all the necessary
        prerequisites, parses input parameters and finally executes the step
        using the `run_step()`method.

        If the orchestrator needs to know the upstream steps for a specific
        step to build a DAG, it can use the `get_upstream_step_names()` method
        to get them.

        Args:
            sorted_steps: List of sorted steps.
            pipeline: Zenml Pipeline instance.
            pb2_pipeline: Protobuf Pipeline instance.
            stack: The stack the pipeline was run on.
            runtime_configuration: The Runtime configuration of the current run.

        Returns:
            The optional return value from this method will be returned by the
            `pipeline_instance.run()` call when someone is running a pipeline.
        """

    def run(
        self,
        pipeline: "BasePipeline",
        stack: "Stack",
        runtime_configuration: "RuntimeConfiguration",
    ) -> Any:
        """Runs a pipeline.

        To do this, a protobuf pipeline is created, the context of the
        individual steps is expanded to include relevant data, the steps are
        sorted into execution order and the implementation specific
        `prepare_or_run_pipeline()` method is called.

        Args:
            pipeline: The pipeline to run.
            stack: The stack on which the pipeline is run.
            runtime_configuration: Runtime configuration of the pipeline run.

        Returns:
            The result of the call to `prepare_or_run_pipeline()`.
        """
        # Create the protobuf pipeline which will be needed for various reasons
        # in the following steps
        pb2_pipeline: Pb2Pipeline = Compiler().compile(
            create_tfx_pipeline(pipeline, stack=stack)
        )

        self._configure_node_context(
            pipeline=pipeline,
            pb2_pipeline=pb2_pipeline,
            stack=stack,
            runtime_configuration=runtime_configuration,
        )

        sorted_steps = self._get_sorted_steps(
            pipeline=pipeline, pb2_pipeline=pb2_pipeline
        )

        result = self.prepare_or_run_pipeline(
            sorted_steps=sorted_steps,
            pipeline=pipeline,
            pb2_pipeline=pb2_pipeline,
            stack=stack,
            runtime_configuration=runtime_configuration,
        )

        return result

    @staticmethod
    def _get_sorted_steps(
        pipeline: "BasePipeline", pb2_pipeline: Pb2Pipeline
    ) -> List["BaseStep"]:
        """Get steps sorted in the execution order.

        This simplifies the building of a DAG at a later stage as it can be
        built with one iteration over this sorted list of steps.

        Args:
            pipeline: The pipeline
            pb2_pipeline: The protobuf pipeline representation

        Returns:
            List of steps in execution order
        """
        # Create a list of sorted steps
        sorted_steps = []
        for node in pb2_pipeline.nodes:
            pipeline_node: PipelineNode = node.pipeline_node
            sorted_steps.append(
                get_step_for_node(
                    pipeline_node, steps=list(pipeline.steps.values())
                )
            )
        return sorted_steps

    def run_step(
        self,
        step: "BaseStep",
        run_name: str,
        pb2_pipeline: Pb2Pipeline,
    ) -> Optional[data_types.ExecutionInfo]:
        """This sets up a component launcher and executes the given step.

        Args:
            step: The step to be executed
            run_name: The unique run name
            pb2_pipeline: Protobuf Pipeline instance

        Returns:
            The execution info of the step.
        """
        # Substitute the runtime parameter to be a concrete run_id, it is
        # important for this to be unique for each run.
        runtime_parameter_utils.substitute_runtime_parameter(
            pb2_pipeline,
            {PIPELINE_RUN_ID_PARAMETER_NAME: run_name},
        )

        # Extract the deployment_configs and use it to access the executor and
        # custom driver spec
        deployment_config = runner_utils.extract_local_deployment_config(
            pb2_pipeline
        )
        executor_spec = runner_utils.extract_executor_spec(
            deployment_config, step.name
        )
        custom_driver_spec = runner_utils.extract_custom_driver_spec(
            deployment_config, step.name
        )

        metadata_connection_cfg = Repository().zen_store.get_metadata_config()

        custom_executor_operators = {
            executable_spec_pb2.PythonClassExecutableSpec: step.executor_operator
        }

        # The protobuf node for the current step is loaded here.
        pipeline_node = self._get_node_with_step_name(
            step_name=step.name, pb2_pipeline=pb2_pipeline
        )

        # Create the tfx launcher responsible for executing the step.
        component_launcher = launcher.Launcher(
            pipeline_node=pipeline_node,
            mlmd_connection=metadata.Metadata(metadata_connection_cfg),
            pipeline_info=pb2_pipeline.pipeline_info,
            pipeline_runtime_spec=pb2_pipeline.runtime_spec,
            executor_spec=executor_spec,
            custom_driver_spec=custom_driver_spec,
            custom_executor_operators=custom_executor_operators,
        )

        # In some stack configurations, some stack components (like experiment
        # trackers) will run some code before and after the actual step run.
        # This is where the step actually gets executed using the
        # component_launcher
        active_stack = Repository().active_stack
        active_stack.prepare_step_run()
        execution_info = self._execute_step(component_launcher)
        active_stack.cleanup_step_run()

        return execution_info

    @staticmethod
    def _execute_step(
        tfx_launcher: launcher.Launcher,
    ) -> Optional[data_types.ExecutionInfo]:
        """Executes a tfx component.

        Args:
            tfx_launcher: A tfx launcher to execute the component.

        Returns:
            Optional execution info returned by the launcher.

        Raises:
            DuplicateRunNameError: If the run name is already in use.
        """
        pipeline_step_name = tfx_launcher._pipeline_node.node_info.id
        start_time = time.time()
        logger.info(f"Step `{pipeline_step_name}` has started.")
        try:
            execution_info = tfx_launcher.launch()
            if execution_info and get_cache_status(execution_info):
                logger.info(f"Using cached version of `{pipeline_step_name}`.")
        except RuntimeError as e:
            if "execution has already succeeded" in str(e):
                # Hacky workaround to catch the error that a pipeline run with
                # this name already exists. Raise an error with a more
                # descriptive
                # message instead.
                raise DuplicateRunNameError()
            else:
                raise

        run_duration = time.time() - start_time
        logger.info(
            f"Step `{pipeline_step_name}` has finished in "
            f"{string_utils.get_human_readable_time(run_duration)}."
        )
        return execution_info

    def get_upstream_step_names(
        self, step: "BaseStep", pb2_pipeline: Pb2Pipeline
    ) -> List[str]:
        """Use the pb2 node of a step to find the names of upstream nodes.

        Args:
            step: Instance of a Pipeline Step
            pb2_pipeline: Protobuf Pipeline instance

        Returns:
            List of step names from direct upstream steps
        """
        node = self._get_node_with_step_name(step.name, pb2_pipeline)

        upstream_steps = []
        for upstream_node in node.upstream_nodes:
            upstream_steps.append(upstream_node)

        return upstream_steps

    @staticmethod
    def requires_resources_in_orchestration_environment(
        step: "BaseStep",
    ) -> bool:
        """Checks if the orchestrator should run this step on special resources.

        Args:
            step: The step that will be checked.

        Returns:
            True if the step requires special resources in the orchestration
            environment, False otherwise.
        """
        # If the step requires custom resources and doesn't run with a step
        # operator, it would need these requirements in the orchestrator
        # environment
        return not (
            step.custom_step_operator or step.resource_configuration.empty
        )

    @staticmethod
    def _get_node_with_step_name(
        step_name: str, pb2_pipeline: Pb2Pipeline
    ) -> PipelineNode:
        """Given the name of a step, return the node with that name from the pb2_pipeline.

        Args:
            step_name: Name of the step
            pb2_pipeline: pb2 pipeline containing nodes

        Returns:
            PipelineNode instance

        Raises:
            KeyError: If the step name is not found in the pipeline.
        """
        for node in pb2_pipeline.nodes:
            if (
                node.WhichOneof("node") == "pipeline_node"
                and node.pipeline_node.node_info.id == step_name
            ):
                return node.pipeline_node

        raise KeyError(
            f"Step {step_name} not found in Pipeline "
            f"{pb2_pipeline.pipeline_info.id}"
        )

    @staticmethod
    def _configure_node_context(
        pipeline: "BasePipeline",
        pb2_pipeline: Pb2Pipeline,
        stack: "Stack",
        runtime_configuration: "RuntimeConfiguration",
    ) -> None:
        """Adds context to each pipeline node of a pb2_pipeline.

        This attaches important contexts to the nodes; namely
        pipeline.docker_configuration, stack information and the runtime
        configuration.

        Args:
            pipeline: Zenml Pipeline instance
            pb2_pipeline: Protobuf Pipeline instance
            stack: The stack the pipeline was run on
            runtime_configuration: The Runtime configuration of the current run
        """
        stack_json = json.dumps(stack.dict(), sort_keys=True)

        # Copy and remove the run name so an otherwise identical run reuses
        # our MLMD context
        runtime_config_copy = runtime_configuration.copy()
        runtime_config_copy.pop("run_name")
        runtime_config_json = json.dumps(
            runtime_config_copy, sort_keys=True, default=pydantic_encoder
        )

        docker_config_json = pipeline.docker_configuration.json(sort_keys=True)

        context_properties = {
            MLMD_CONTEXT_STACK_PROPERTY_NAME: stack_json,
            MLMD_CONTEXT_RUNTIME_CONFIG_PROPERTY_NAME: runtime_config_json,
            MLMD_CONTEXT_DOCKER_CONFIGURATION_PROPERTY_NAME: docker_config_json,
        }

        for node in pb2_pipeline.nodes:
            pipeline_node: PipelineNode = node.pipeline_node

            step = get_step_for_node(
                pipeline_node, steps=list(pipeline.steps.values())
            )
            step_context_properties = context_properties.copy()
            step_context_properties[
                MLMD_CONTEXT_STEP_RESOURCES_PROPERTY_NAME
            ] = step.resource_configuration.json(sort_keys=True)

            # We add the resolved materializer sources here so step operators
            # can fetch it in the entrypoint. This is needed to support
            # custom materializers which would otherwise be ignored.
            materializer_sources = {
                output_name: source_utils.resolve_class(materializer_class)
                for output_name, materializer_class in step.get_materializers(
                    ensure_complete=True
                ).items()
            }
            step_context_properties[
                MLMD_CONTEXT_MATERIALIZER_SOURCES_PROPERTY_NAME
            ] = json.dumps(materializer_sources, sort_keys=True)

            properties_json = json.dumps(
                step_context_properties, sort_keys=True
            )
            context_name = hashlib.md5(properties_json.encode()).hexdigest()

            add_context_to_node(
                pipeline_node,
                type_=ZENML_MLMD_CONTEXT_TYPE,
                name=context_name,
                properties=step_context_properties,
            )


class BaseOrchestratorFlavor(Flavor):
    """Base orchestrator flavor class."""

    @property
    def type(self) -> StackComponentType:
        return StackComponentType.ORCHESTRATOR

    @property
    def config_class(self) -> Type[BaseOrchestratorConfig]:
        return BaseOrchestratorConfig

    @property
    @abstractmethod
    def implementation_class(self) -> Type["BaseOrchestrator"]:
        """"""<|MERGE_RESOLUTION|>--- conflicted
+++ resolved
@@ -208,25 +208,10 @@
     # Class Configuration
     TYPE: ClassVar[StackComponentType] = StackComponentType.ORCHESTRATOR
 
-<<<<<<< HEAD
-=======
     @property
     def config(self) -> BaseOrchestratorConfig:
         return cast(BaseOrchestratorConfig, self._config)
 
-    @staticmethod
-    def get_mlmd_connection_config() -> metadata.ConnectionConfigType:
-        """Returns the MLMD database connection configuration.
-
-        Returns:
-            The MLMD database connection configuration.
-        """
-        # Query the ZenStore for the metadata connection
-        metadata_config = Repository().zen_store.get_metadata_config()
-        metadata_config_pb = Parse(metadata_config, ConnectionConfig())
-        return metadata_config_pb
-
->>>>>>> c8ecf333
     @abstractmethod
     def prepare_or_run_pipeline(
         self,
