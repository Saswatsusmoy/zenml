--- conflicted
+++ resolved
@@ -110,12 +110,12 @@
             state = None
             if (
                 init_hook_source
-                := deployment.pipeline_configuration.init_hook_source
+                := snapshot.pipeline_configuration.init_hook_source
             ):
                 logger.info("Executing the pipeline's init hook...")
                 state = load_and_run_hook(
                     init_hook_source,
-                    hook_parameters=deployment.pipeline_configuration.init_hook_kwargs,
+                    hook_parameters=snapshot.pipeline_configuration.init_hook_kwargs,
                     raise_on_error=True,
                 )
             run_context = StepSharedContext(state=state)
@@ -169,12 +169,8 @@
 
             step_environment = step_environments[step_name]
             try:
-<<<<<<< HEAD
-                self.run_step(step=step, run_context=run_context)
-=======
                 with temporary_environment(step_environment):
-                    self.run_step(step=step)
->>>>>>> c7e620d0
+                    self.run_step(step=step, run_context=run_context)
             except Exception:
                 failed_steps.append(step_name)
 
@@ -185,7 +181,7 @@
         if not self._run_context:
             if (
                 cleanup_hook_source
-                := deployment.pipeline_configuration.cleanup_hook_source
+                := snapshot.pipeline_configuration.cleanup_hook_source
             ):
                 logger.info("Executing the pipeline's cleanup hook...")
                 load_and_run_hook(
