--- conflicted
+++ resolved
@@ -412,12 +412,8 @@
             The pipeline instance that this method was called on.
 
         Raises:
-<<<<<<< HEAD
-            ValueError: If init hook kwargs are provided without a valid hook.
-=======
             ValueError: If the pipeline has parameters configured differently in
                 configuration file and code.
->>>>>>> 9cc3012f
         """
         failure_hook_source = None
         if on_failure:
