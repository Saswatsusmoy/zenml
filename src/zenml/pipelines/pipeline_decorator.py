--- conflicted
+++ resolved
@@ -62,11 +62,8 @@
     model: Optional["Model"] = None,
     retry: Optional["StepRetryConfig"] = None,
     substitutions: Optional[Dict[str, str]] = None,
-<<<<<<< HEAD
     execution_mode: Optional["ExecutionMode"] = None,
-=======
     cache_policy: Optional["CachePolicyOrString"] = None,
->>>>>>> c94d4ebb
 ) -> Callable[["F"], "Pipeline"]: ...
 
 
@@ -86,11 +83,8 @@
     model: Optional["Model"] = None,
     retry: Optional["StepRetryConfig"] = None,
     substitutions: Optional[Dict[str, str]] = None,
-<<<<<<< HEAD
     execution_mode: Optional["ExecutionMode"] = None,
-=======
     cache_policy: Optional["CachePolicyOrString"] = None,
->>>>>>> c94d4ebb
 ) -> Union["Pipeline", Callable[["F"], "Pipeline"]]:
     """Decorator to create a pipeline.
 
@@ -114,11 +108,8 @@
         model: configuration of the model in the Model Control Plane.
         retry: Retry configuration for the pipeline steps.
         substitutions: Extra placeholders to use in the name templates.
-<<<<<<< HEAD
         execution_mode: The execution mode to use for the pipeline.
-=======
         cache_policy: Cache policy for this pipeline.
->>>>>>> c94d4ebb
 
     Returns:
         A pipeline instance.
@@ -142,11 +133,8 @@
             model=model,
             retry=retry,
             substitutions=substitutions,
-<<<<<<< HEAD
             execution_mode=execution_mode,
-=======
             cache_policy=cache_policy,
->>>>>>> c94d4ebb
         )
 
         p.__doc__ = func.__doc__
