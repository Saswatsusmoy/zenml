#  Copyright (c) ZenML GmbH 2022. All Rights Reserved.
#
#  Licensed under the Apache License, Version 2.0 (the "License");
#  you may not use this file except in compliance with the License.
#  You may obtain a copy of the License at:
#
#       https://www.apache.org/licenses/LICENSE-2.0
#
#  Unless required by applicable law or agreed to in writing, software
#  distributed under the License is distributed on an "AS IS" BASIS,
#  WITHOUT WARRANTIES OR CONDITIONS OF ANY KIND, either express
#  or implied. See the License for the specific language governing
#  permissions and limitations under the License.
"""Kubernetes orchestrator flavor."""

from typing import TYPE_CHECKING, Any, Dict, Optional, Type

<<<<<<< HEAD
from pydantic import Field, NonNegativeInt, PositiveInt
=======
from pydantic import NonNegativeInt, PositiveInt, field_validator
>>>>>>> 88d3a773

from zenml.config.base_settings import BaseSettings
from zenml.constants import KUBERNETES_CLUSTER_RESOURCE_TYPE
from zenml.integrations.kubernetes import KUBERNETES_ORCHESTRATOR_FLAVOR
from zenml.integrations.kubernetes.pod_settings import KubernetesPodSettings
from zenml.models import ServiceConnectorRequirements
from zenml.orchestrators import BaseOrchestratorConfig, BaseOrchestratorFlavor

if TYPE_CHECKING:
    from zenml.integrations.kubernetes.orchestrators import (
        KubernetesOrchestrator,
    )


class KubernetesOrchestratorSettings(BaseSettings):
    """Settings for the Kubernetes orchestrator.

<<<<<<< HEAD
    Configuration options for how pipelines are executed on Kubernetes clusters.
    Field descriptions are defined inline using Field() descriptors.
    """

    synchronous: bool = Field(
        default=True,
        description="Whether to wait for all pipeline steps to complete. "
        "When `False`, the client returns immediately and execution continues asynchronously.",
    )
    timeout: int = Field(
        default=0,
        description="Maximum seconds to wait for synchronous runs. Set to `0` for unlimited duration.",
    )
    service_account_name: Optional[str] = Field(
        default=None,
        description="Kubernetes service account for the orchestrator pod. "
        "If not specified, creates a new account with 'edit' permissions.",
    )
    step_pod_service_account_name: Optional[str] = Field(
        default=None,
        description="Kubernetes service account for step execution pods. "
        "Uses the default service account if not specified.",
    )
    privileged: bool = Field(
        default=False,
        description="Whether to run containers in privileged mode with extended permissions.",
    )
    pod_settings: Optional[KubernetesPodSettings] = Field(
        default=None,
        description="Pod configuration for step execution containers.",
    )
    orchestrator_pod_settings: Optional[KubernetesPodSettings] = Field(
        default=None,
        description="Pod configuration for the orchestrator container that launches step pods.",
    )
    pod_name_prefix: Optional[str] = Field(
        default=None,
        description="Custom prefix for generated pod names. Helps identify pods in the cluster.",
    )
    pod_startup_timeout: int = Field(
        default=600,
        description="Maximum seconds to wait for step pods to start. Default is 10 minutes.",
    )
    pod_failure_max_retries: int = Field(
        default=3,
        description="Maximum retry attempts when step pods fail to start.",
    )
    pod_failure_retry_delay: int = Field(
        default=10,
        description="Delay in seconds between pod failure retry attempts.",
    )
    pod_failure_backoff: float = Field(
        default=1.0,
        description="Exponential backoff factor for retry delays. Values > 1.0 increase delay with each retry.",
    )
    max_parallelism: Optional[PositiveInt] = Field(
        default=None,
        description="Maximum number of step pods to run concurrently. No limit if not specified.",
    )
    successful_jobs_history_limit: Optional[NonNegativeInt] = Field(
        default=None,
        description="Number of successful scheduled jobs to retain in cluster history.",
    )
    failed_jobs_history_limit: Optional[NonNegativeInt] = Field(
        default=None,
        description="Number of failed scheduled jobs to retain in cluster history.",
    )
    ttl_seconds_after_finished: Optional[NonNegativeInt] = Field(
        default=None,
        description="Seconds to keep finished scheduled jobs before automatic cleanup.",
    )
    prevent_orchestrator_pod_caching: bool = Field(
        default=False,
        description="Whether to disable caching optimization in the orchestrator pod.",
    )
    pod_stop_grace_period: PositiveInt = Field(
        default=30,
        description="When stopping a pipeline run, the amount of seconds to wait for a step pod to shutdown gracefully.",
    )
=======
    Attributes:
        synchronous: If `True`, the client running a pipeline using this
            orchestrator waits until all steps finish running. If `False`,
            the client returns immediately and the pipeline is executed
            asynchronously. Defaults to `True`.
        timeout: How many seconds to wait for synchronous runs. `0` means
            to wait for an unlimited duration.
        stream_step_logs: If `True`, the orchestrator pod will stream the logs
            of the step pods. This only has an effect if specified on the
            pipeline, not on individual steps.
        service_account_name: Name of the service account to use for the
            orchestrator pod. If not provided, a new service account with "edit"
            permissions will be created.
        step_pod_service_account_name: Name of the service account to use for the
            step pods. If not provided, the default service account will be used.
        privileged: If the container should be run in privileged mode.
        pod_settings: Pod settings to apply to pods executing the steps.
        orchestrator_pod_settings: Pod settings to apply to the pod which is
            launching the actual steps.
        pod_name_prefix: Prefix to use for the pod name.
        pod_startup_timeout: The maximum time to wait for a pending step pod to
            start (in seconds).
        pod_failure_max_retries: The maximum number of times to retry a step
            pod if the step Kubernetes pod fails to start
        pod_failure_retry_delay: The delay in seconds between pod
            failure retries and pod startup retries (in seconds)
        pod_failure_backoff: The backoff factor for pod failure retries and
            pod startup retries.
        max_parallelism: Maximum number of steps to run in parallel.
        successful_jobs_history_limit: The number of successful jobs
            to retain. This only applies to jobs created when scheduling a
            pipeline.
        failed_jobs_history_limit: The number of failed jobs to retain.
            This only applies to jobs created when scheduling a pipeline.
        ttl_seconds_after_finished: The amount of seconds to keep finished jobs
            before deleting them. **Note**: This does not clean up the
            orchestrator pod for non-scheduled runs.
        active_deadline_seconds: The active deadline seconds for the job that is
            executing the step.
        backoff_limit_margin: The value to add to the backoff limit in addition
            to the step retries. The retry configuration defined on the step
            defines the maximum number of retries that the server will accept
            for a step. For this orchestrator, this controls how often the
            job running the step will try to start the step pod. There are some
            circumstances however where the job will start the pod, but the pod
            doesn't actually get to the point of running the step. That means
            the server will not receive the maximum amount of retry requests,
            which in turn causes other inconsistencies like wrong step statuses.
            To mitigate this, this attribute allows to add a margin to the
            backoff limit. This means that the job will retry the pod startup
            for the configured amount of times plus the margin, which increases
            the chance of the server receiving the maximum amount of retry
            requests.
        pod_failure_policy: The pod failure policy to use for the job that is
            executing the step.
        prevent_orchestrator_pod_caching: If `True`, the orchestrator pod will
            not try to compute cached steps before starting the step pods.
        always_build_pipeline_image: If `True`, the orchestrator will always
            build the pipeline image, even if all steps have a custom build.
        pod_stop_grace_period: When stopping a pipeline run, the amount of
            seconds to wait for a step pod to shutdown gracefully.
    """

    synchronous: bool = True
    timeout: int = 0
    stream_step_logs: bool = True
    service_account_name: Optional[str] = None
    step_pod_service_account_name: Optional[str] = None
    privileged: bool = False
    pod_settings: Optional[KubernetesPodSettings] = None
    orchestrator_pod_settings: Optional[KubernetesPodSettings] = None
    pod_name_prefix: Optional[str] = None
    pod_startup_timeout: int = 60 * 10  # Default 10 minutes
    pod_failure_max_retries: int = 3
    pod_failure_retry_delay: int = 10
    pod_failure_backoff: float = 1.0
    max_parallelism: Optional[PositiveInt] = None
    successful_jobs_history_limit: Optional[NonNegativeInt] = None
    failed_jobs_history_limit: Optional[NonNegativeInt] = None
    ttl_seconds_after_finished: Optional[NonNegativeInt] = None
    active_deadline_seconds: Optional[NonNegativeInt] = None
    backoff_limit_margin: NonNegativeInt = 0
    pod_failure_policy: Optional[Dict[str, Any]] = None
    prevent_orchestrator_pod_caching: bool = False
    always_build_pipeline_image: bool = False
    pod_stop_grace_period: PositiveInt = 30
>>>>>>> 88d3a773

    @field_validator("pod_failure_policy", mode="before")
    @classmethod
    def _convert_pod_failure_policy(cls, value: Any) -> Any:
        """Converts Kubernetes pod failure policy to a dict.

        Args:
            value: The pod failure policy value.

        Returns:
            The converted value.
        """
        from kubernetes.client.models import V1PodFailurePolicy

        from zenml.integrations.kubernetes import serialization_utils

        if isinstance(value, V1PodFailurePolicy):
            return serialization_utils.serialize_kubernetes_model(value)
        else:
            return value


class KubernetesOrchestratorConfig(
    BaseOrchestratorConfig, KubernetesOrchestratorSettings
):
    """Configuration for the Kubernetes orchestrator."""

    incluster: bool = Field(
        False,
        description="If `True`, the orchestrator will run the pipeline inside the "
        "same cluster in which it itself is running. This requires the client "
        "to run in a Kubernetes pod itself. If set, the `kubernetes_context` "
        "config option is ignored. If the stack component is linked to a "
        "Kubernetes service connector, this field is ignored.",
    )
    kubernetes_context: Optional[str] = Field(
        None,
        description="Name of a Kubernetes context to run pipelines in. "
        "If the stack component is linked to a Kubernetes service connector, "
        "this field is ignored. Otherwise, it is mandatory.",
    )
    kubernetes_namespace: str = Field(
        "zenml",
        description="Name of the Kubernetes namespace to be used. "
        "If not provided, `zenml` namespace will be used.",
    )
    local: bool = Field(
        False,
        description="If `True`, the orchestrator will assume it is connected to a "
        "local kubernetes cluster and will perform additional validations and "
        "operations to allow using the orchestrator in combination with other "
        "local stack components that store data in the local filesystem "
        "(i.e. it will mount the local stores directory into the pipeline containers).",
    )
    skip_local_validations: bool = Field(
        False, description="If `True`, the local validations will be skipped."
    )
    parallel_step_startup_waiting_period: Optional[float] = Field(
        None,
        description="How long to wait in between starting parallel steps. "
        "This can be used to distribute server load when running pipelines "
        "with a huge amount of parallel steps.",
    )
    pass_zenml_token_as_secret: bool = Field(
        False,
        description="If `True`, the ZenML token will be passed as a Kubernetes secret "
        "to the pods. For this to work, the Kubernetes client must have permissions "
        "to create secrets in the namespace.",
    )

    @property
    def is_remote(self) -> bool:
        """Checks if this stack component is running remotely.

        This designation is used to determine if the stack component can be
        used with a local ZenML database or if it requires a remote ZenML
        server.

        Returns:
            True if this config is for a remote component, False otherwise.
        """
        return not self.local

    @property
    def is_local(self) -> bool:
        """Checks if this stack component is running locally.

        Returns:
            True if this config is for a local component, False otherwise.
        """
        return self.local

    @property
    def is_synchronous(self) -> bool:
        """Whether the orchestrator runs synchronous or not.

        Returns:
            Whether the orchestrator runs synchronous or not.
        """
        return self.synchronous

    @property
    def is_schedulable(self) -> bool:
        """Whether the orchestrator is schedulable or not.

        Returns:
            Whether the orchestrator is schedulable or not.
        """
        return True

    @property
    def supports_client_side_caching(self) -> bool:
        """Whether the orchestrator supports client side caching.

        Returns:
            Whether the orchestrator supports client side caching.
        """
        # The Kubernetes orchestrator starts step pods from a pipeline pod.
        # This is currently not supported when using client-side caching.
        return False

    @property
    def handles_step_retries(self) -> bool:
        """Whether the orchestrator handles step retries.

        Returns:
            Whether the orchestrator handles step retries.
        """
        return True


class KubernetesOrchestratorFlavor(BaseOrchestratorFlavor):
    """Kubernetes orchestrator flavor."""

    @property
    def name(self) -> str:
        """Name of the flavor.

        Returns:
            The name of the flavor.
        """
        return KUBERNETES_ORCHESTRATOR_FLAVOR

    @property
    def service_connector_requirements(
        self,
    ) -> Optional[ServiceConnectorRequirements]:
        """Service connector resource requirements for service connectors.

        Specifies resource requirements that are used to filter the available
        service connector types that are compatible with this flavor.

        Returns:
            Requirements for compatible service connectors, if a service
            connector is required for this flavor.
        """
        return ServiceConnectorRequirements(
            resource_type=KUBERNETES_CLUSTER_RESOURCE_TYPE,
        )

    @property
    def docs_url(self) -> Optional[str]:
        """A url to point at docs explaining this flavor.

        Returns:
            A flavor docs url.
        """
        return self.generate_default_docs_url()

    @property
    def sdk_docs_url(self) -> Optional[str]:
        """A url to point at SDK docs explaining this flavor.

        Returns:
            A flavor SDK docs url.
        """
        return self.generate_default_sdk_docs_url()

    @property
    def logo_url(self) -> str:
        """A url to represent the flavor in the dashboard.

        Returns:
            The flavor logo.
        """
        return "https://public-flavor-logos.s3.eu-central-1.amazonaws.com/orchestrator/kubernetes.png"

    @property
    def config_class(self) -> Type[KubernetesOrchestratorConfig]:
        """Returns `KubernetesOrchestratorConfig` config class.

        Returns:
                The config class.
        """
        return KubernetesOrchestratorConfig

    @property
    def implementation_class(self) -> Type["KubernetesOrchestrator"]:
        """Implementation class for this flavor.

        Returns:
            The implementation class.
        """
        from zenml.integrations.kubernetes.orchestrators import (
            KubernetesOrchestrator,
        )

        return KubernetesOrchestrator<|MERGE_RESOLUTION|>--- conflicted
+++ resolved
@@ -15,11 +15,7 @@
 
 from typing import TYPE_CHECKING, Any, Dict, Optional, Type
 
-<<<<<<< HEAD
-from pydantic import Field, NonNegativeInt, PositiveInt
-=======
-from pydantic import NonNegativeInt, PositiveInt, field_validator
->>>>>>> 88d3a773
+from pydantic import Field, NonNegativeInt, PositiveInt, field_validator
 
 from zenml.config.base_settings import BaseSettings
 from zenml.constants import KUBERNETES_CLUSTER_RESOURCE_TYPE
@@ -37,7 +33,6 @@
 class KubernetesOrchestratorSettings(BaseSettings):
     """Settings for the Kubernetes orchestrator.
 
-<<<<<<< HEAD
     Configuration options for how pipelines are executed on Kubernetes clusters.
     Field descriptions are defined inline using Field() descriptors.
     """
@@ -117,7 +112,6 @@
         default=30,
         description="When stopping a pipeline run, the amount of seconds to wait for a step pod to shutdown gracefully.",
     )
-=======
     Attributes:
         synchronous: If `True`, the client running a pipeline using this
             orchestrator waits until all steps finish running. If `False`,
@@ -204,7 +198,6 @@
     prevent_orchestrator_pod_caching: bool = False
     always_build_pipeline_image: bool = False
     pod_stop_grace_period: PositiveInt = 30
->>>>>>> 88d3a773
 
     @field_validator("pod_failure_policy", mode="before")
     @classmethod
