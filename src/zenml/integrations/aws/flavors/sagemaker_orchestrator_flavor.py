--- conflicted
+++ resolved
@@ -201,22 +201,16 @@
         "Example string: 's3://my-bucket/my-data/output'. Example dict: "
         "{'output_one': 's3://bucket/out1', 'output_two': 's3://bucket/out2'}",
     )
-
-<<<<<<< HEAD
     processor_role: Optional[str] = Field(
         None,
         description="DEPRECATED: use `execution_role` instead. "
         "The IAM role to use for the step execution.",
     )
-    processor_tags: Dict[str, str] = Field(
-        default_factory=dict,
+    processor_tags: Optional[Dict[str, str]] = Field(
+        None,
         description="DEPRECATED: use `tags` instead. "
         "Tags to apply to the Processor assigned to the step.",
     )
-=======
-    processor_role: Optional[str] = None
-    processor_tags: Optional[Dict[str, str]] = None
->>>>>>> d2068df2
     _deprecation_validator = deprecation_utils.deprecate_pydantic_attributes(
         ("processor_role", "execution_role"), ("processor_tags", "tags")
     )
