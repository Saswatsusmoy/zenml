#  Copyright (c) ZenML GmbH 2023. All Rights Reserved.
#
#  Licensed under the Apache License, Version 2.0 (the "License");
#  you may not use this file except in compliance with the License.
#  You may obtain a copy of the License at:
#
#       https://www.apache.org/licenses/LICENSE-2.0
#
#  Unless required by applicable law or agreed to in writing, software
#  distributed under the License is distributed on an "AS IS" BASIS,
#  WITHOUT WARRANTIES OR CONDITIONS OF ANY KIND, either express
#  or implied. See the License for the specific language governing
#  permissions and limitations under the License.
"""ZenML logging handler."""

import asyncio
import logging
import os
import queue
import re
import threading
import time
import traceback
from contextlib import nullcontext
from contextvars import ContextVar
from datetime import datetime
from types import TracebackType
from typing import Any, List, Optional, Type, Union
from uuid import UUID, uuid4

from pydantic import BaseModel, Field

from zenml.artifact_stores import BaseArtifactStore
from zenml.client import Client
from zenml.constants import (
    ENV_ZENML_DISABLE_PIPELINE_LOGS_STORAGE,
    ENV_ZENML_DISABLE_STEP_NAMES_IN_LOGS,
    LOGS_MERGE_INTERVAL_SECONDS,
    LOGS_STORAGE_MAX_QUEUE_SIZE,
    LOGS_STORAGE_QUEUE_TIMEOUT,
    LOGS_WRITE_INTERVAL_SECONDS,
    handle_bool_env_var,
)
from zenml.enums import LoggingLevels
from zenml.exceptions import DoesNotExistException
from zenml.logger import (
    get_logger,
    get_storage_log_level,
    logging_handlers,
    step_names_in_console,
)
from zenml.models import (
    LogsRequest,
    PipelineDeploymentResponse,
    PipelineRunUpdate,
)
from zenml.utils.io_utils import sanitize_remote_path
from zenml.zen_stores.base_zen_store import BaseZenStore

logger = get_logger(__name__)

# Context variables
redirected: ContextVar[bool] = ContextVar("redirected", default=False)

ansi_escape = re.compile(r"\x1B(?:[@-Z\\-_]|\[[0-?]*[ -/]*[@-~])")

LOGS_EXTENSION = ".log"
PIPELINE_RUN_LOGS_FOLDER = "pipeline_runs"
MAX_LOG_ENTRIES = 100  # Maximum number of log entries to return in a single request
MAX_MESSAGE_SIZE = 10 * 1024  # Maximum size of a single log message in bytes (10KB)


class LogEntry(BaseModel):
    """A structured log entry with parsed information."""

    message: str = Field(description="The log message content")
    name: Optional[str] = Field(
        default=None,
        description="The name of the logger",
    )
    level: Optional[LoggingLevels] = Field(
        default=None,
        description="The log level",
    )
    timestamp: Optional[datetime] = Field(
        default=None,
        description="When the log was created",
    )
    module: Optional[str] = Field(
        default=None, description="The module that generated this log entry"
    )
    filename: Optional[str] = Field(
        default=None,
        description="The name of the file that generated this log entry",
    )
    lineno: Optional[int] = Field(
        default=None, description="The fileno that generated this log entry"
    )


class ArtifactStoreHandler(logging.Handler):
    """Handler that writes log messages to artifact store storage."""

    def __init__(self, storage: "PipelineLogsStorage"):
        """Initialize the handler with a storage instance.

        Args:
            storage: The PipelineLogsStorage instance to write to.
        """
        super().__init__()
        self.storage = storage

        # Get storage log level from environment
        self.setLevel(get_storage_log_level().value)

    def emit(self, record: logging.LogRecord) -> None:
        """Emit a log record to the storage.

        Args:
            record: The log record to emit.
        """
        try:
<<<<<<< HEAD
            # Get level enum
            level = LoggingLevels.__members__.get(record.levelname.upper())

            # Get the message
            message = record.getMessage()

            # Check if message needs to be chunked
            message_bytes = message.encode("utf-8")
            if len(message_bytes) <= MAX_MESSAGE_SIZE:
                # Message is small enough, emit as-is
                log_record = LogEntry(
                    message=message,
                    name=record.name,
                    level=level,
                    timestamp=utc_now(),
                    module=record.module,
                    filename=record.filename,
                    lineno=record.lineno,
                )
                json_line = log_record.model_dump_json(exclude_none=True)
                self.storage.write(json_line)
            else:
                # Message is too large, split into chunks and emit each one
                chunks = self._split_to_chunks(message)
                for i, chunk in enumerate(chunks):
                    chunk_message = f"{chunk} (chunk {i + 1}/{len(chunks)})"

                    log_record = LogEntry(
                        message=chunk_message,
                        name=record.name,
                        level=level,
                        module=record.module,
                        filename=record.filename,
                        lineno=record.lineno,
                        timestamp=utc_now(),
                    )

                    json_line = log_record.model_dump_json(exclude_none=True)
                    self.storage.write(json_line)
=======
            # Format for storage with timestamp, level, and message
            message = self.format(record)
            message = remove_ansi_escape_codes(message).rstrip()
            self.storage.write(message)
>>>>>>> 40761e7f
        except Exception:
            pass

    def _split_to_chunks(self, message: str) -> List[str]:
        """Split a large message into chunks.

        Args:
            message: The message to split.

        Returns:
            A list of message chunks.
        """
        # Calculate how many chunks we need
        message_bytes = message.encode("utf-8")
        chunk_count = (
            len(message_bytes) + MAX_MESSAGE_SIZE - 1
        ) // MAX_MESSAGE_SIZE

        # Split the message into chunks
        chunks = []
        start = 0
        for i in range(chunk_count):
            # Calculate the end position for this chunk
            end = min(start + MAX_MESSAGE_SIZE, len(message_bytes))

            # Extract the chunk and decode it
            chunk_bytes = message_bytes[start:end]

            # Handle potential UTF-8 boundary issues
            try:
                chunk_text = chunk_bytes.decode("utf-8")
            except UnicodeDecodeError:
                # If we cut in the middle of a UTF-8 character, back off until we find a valid boundary
                while len(chunk_bytes) > 0:
                    try:
                        chunk_text = chunk_bytes.decode("utf-8")
                        break
                    except UnicodeDecodeError:
                        chunk_bytes = chunk_bytes[:-1]
                        end -= 1
                else:
                    # If we can't decode anything, skip this chunk
                    start = end
                    continue

            chunks.append(chunk_text)
            start = end

        return chunks


def remove_ansi_escape_codes(text: str) -> str:
    """Auxiliary function to remove ANSI escape codes from a given string.

    Args:
        text: the input string

    Returns:
        the version of the input string where the escape codes are removed.
    """
    return ansi_escape.sub("", text)


def parse_log_entry(log_line: str) -> Optional[LogEntry]:
    """Parse a single log entry into a LogEntry object.

    Handles two formats:
    1. JSON format: {"timestamp": "...", "level": "...", "message": "...", "location": "..."}
       Uses Pydantic's model_validate_json for automatic parsing and validation.
    2. Plain text: Any other text (defaults to INFO level)

    Args:
        log_line: A single log line to parse

    Returns:
        LogEntry object. For JSON logs, all fields are validated and parsed automatically.
        For plain text logs, only message is populated with INFO level default.
        Returns None only for empty lines.
    """
    stripped_line = log_line.strip()
    if not stripped_line:
        return None

    # Try to parse JSON format first
    if stripped_line.startswith("{") and stripped_line.endswith("}"):
        try:
            return LogEntry.model_validate_json(stripped_line)
        except Exception:
            # If JSON parsing or validation fails, treat as plain text
            pass

    # For any other format (plain text), create LogEntry with defaults
    return LogEntry(
        message=stripped_line,
        name=None,  # No logger name available for plain text logs
        level=LoggingLevels.INFO,  # Default level for plain text logs
        timestamp=None,  # No timestamp available for plain text logs
    )


def prepare_logs_uri(
    artifact_store: "BaseArtifactStore",
    step_name: Optional[str] = None,
    log_key: Optional[str] = None,
) -> str:
    """Generates and prepares a URI for the log file or folder for a step.

    Args:
        artifact_store: The artifact store on which the artifact will be stored.
        step_name: Name of the step. Skipped for global pipeline run logs.
        log_key: The unique identification key of the log file.

    Returns:
        The URI of the log storage (file or folder).
    """
    if log_key is None:
        log_key = str(uuid4())

    subfolder = step_name or PIPELINE_RUN_LOGS_FOLDER
    logs_base_uri = os.path.join(artifact_store.path, subfolder, "logs")

    # Create the dir
    if not artifact_store.exists(logs_base_uri):
        artifact_store.makedirs(logs_base_uri)

    # Delete the file if it already exists
    if artifact_store.config.IS_IMMUTABLE_FILESYSTEM:
        logs_uri = os.path.join(logs_base_uri, log_key)
        if artifact_store.exists(logs_uri):
            logger.warning(
                f"Logs directory {logs_uri} already exists! Removing old log directory..."
            )
            artifact_store.rmtree(logs_uri)

        artifact_store.makedirs(logs_uri)
    else:
        logs_uri = os.path.join(logs_base_uri, f"{log_key}{LOGS_EXTENSION}")
        if artifact_store.exists(logs_uri):
            logger.warning(
                f"Logs file {logs_uri} already exists! Removing old log file..."
            )
            artifact_store.remove(logs_uri)

    return sanitize_remote_path(logs_uri)


def fetch_log_records(
    zen_store: "BaseZenStore",
    artifact_store_id: Union[str, UUID],
    logs_uri: str,
    offset: int = 0,
    count: int = MAX_LOG_ENTRIES,  # Number of entries to return
    level: Optional[str] = None,
    search: Optional[str] = None,
) -> List[LogEntry]:
    """Fetches the logs from the artifact store and parses them into LogEntry objects.

    This implementation uses streaming to efficiently handle large log files by:
    
    1. Reading logs line by line instead of loading everything into memory
    2. Applying filters as we go to avoid processing unnecessary data  
    3. Stopping once we have the required number of filtered entries

    Args:
        zen_store: The store in which the artifact is stored.
        artifact_store_id: The ID of the artifact store.
        logs_uri: The URI of the artifact.
        offset: The entry index from which to start reading (0-based) from filtered results.
        count: The number of entries to return (max MAX_LOG_ENTRIES).
        level: Optional log level filter. Returns messages at this level and above.
        search: Optional search string. Only returns messages containing this string.

    Returns:
        A list of LogEntry objects starting from the specified offset in the filtered results.

    Raises:
        DoesNotExistException: If the artifact does not exist in the artifact
            store.
    """
    # We need to find (offset + count) matching entries total
    target_total = offset + count
    matching_entries = []
    entries_found = 0
    
    # Stream logs line by line instead of reading everything
    try:
        for line in _stream_logs_line_by_line(
            zen_store=zen_store,
            artifact_store_id=artifact_store_id, 
            logs_uri=logs_uri,
        ):
            if not line.strip():
                continue
                
            log_entry = parse_log_entry(line)
            if not log_entry:
                continue
                
            # Check if this entry matches our filters
            if _entry_matches_filters(log_entry, level, search):
                entries_found += 1
                
                # Only start collecting after we've skipped 'offset' entries
                if entries_found > offset:
                    matching_entries.append(log_entry)
                    
                # Stop reading once we have enough entries
                if entries_found >= target_total:
                    break
                    
        return matching_entries
        
    except DoesNotExistException:
        # Re-raise DoesNotExistException as-is
        raise
    except Exception as e:
        # For any other errors during streaming, fall back to empty result
        logger.warning(f"Error streaming logs from {logs_uri}: {e}")
        return []


def fetch_logs(
    zen_store: "BaseZenStore",
    artifact_store_id: Union[str, UUID],
    logs_uri: str,
    offset: int = 0,
    length: int = 1024 * 1024 * 16,  # Default to 16MiB of data
    strip_timestamp: bool = False,
) -> str:
    """Fetches the logs from the artifact store.

    Args:
        zen_store: The store in which the artifact is stored.
        artifact_store_id: The ID of the artifact store.
        logs_uri: The URI of the artifact.
        offset: The offset from which to start reading.
        length: The amount of bytes that should be read.
        strip_timestamp: Whether to strip timestamps in logs or not

    Returns:
        The logs as a string.

    Raises:
        DoesNotExistException: If the artifact does not exist in the artifact
            store.
    """
    from zenml.artifacts.utils import (
        _load_artifact_store,
        _load_file_from_artifact_store,
        _strip_timestamp_from_multiline_string,
    )

    def _read_file(
        uri: str,
        offset: int = 0,
        length: Optional[int] = None,
        strip_timestamp: bool = False,
    ) -> str:
        file_content = str(
            _load_file_from_artifact_store(
                uri,
                artifact_store=artifact_store,
                mode="rb",
                offset=offset,
                length=length,
            ).decode()
        )
        if strip_timestamp:
            file_content = _strip_timestamp_from_multiline_string(file_content)
        return file_content

    artifact_store = _load_artifact_store(artifact_store_id, zen_store)
    try:
        if not artifact_store.isdir(logs_uri):
            return _read_file(logs_uri, offset, length, strip_timestamp)
        else:
            files = artifact_store.listdir(logs_uri)
            if len(files) == 1:
                return _read_file(
                    os.path.join(logs_uri, str(files[0])),
                    offset,
                    length,
                    strip_timestamp,
                )
            else:
                is_negative_offset = offset < 0
                files.sort(reverse=is_negative_offset)

                # search for the first file we need to read
                latest_file_id = 0
                for i, file in enumerate(files):
                    file_size: int = artifact_store.size(
                        os.path.join(logs_uri, str(file))
                    )  # type: ignore[assignment]

                    if is_negative_offset:
                        if file_size >= -offset:
                            latest_file_id = -(i + 1)
                            break
                        else:
                            offset += file_size
                    else:
                        if file_size > offset:
                            latest_file_id = i
                            break
                        else:
                            offset -= file_size

                # read the files according to pre-filtering
                files.sort()
                ret = []
                for file in files[latest_file_id:]:
                    ret.append(
                        _read_file(
                            os.path.join(logs_uri, str(file)),
                            offset,
                            length,
                            strip_timestamp,
                        )
                    )
                    offset = 0
                    length -= len(ret[-1])
                    if length <= 0:
                        # stop further reading, if the whole length is already read
                        break

                if not ret:
                    raise DoesNotExistException(
                        f"Folder '{logs_uri}' is empty in artifact store "
                        f"'{artifact_store.name}'."
                    )
                return "".join(ret)
    finally:
        artifact_store.cleanup()


def _stream_logs_line_by_line(
    zen_store: "BaseZenStore",
    artifact_store_id: Union[str, UUID],
    logs_uri: str,
) -> Any:
    """Stream logs line by line without loading the entire file into memory.
    
    This generator yields log lines one by one, handling both single files
    and directories with multiple log files.
    
    Args:
        zen_store: The store in which the artifact is stored.
        artifact_store_id: The ID of the artifact store.
        logs_uri: The URI of the log file or directory.
        
    Yields:
        Individual log lines as strings.
        
    Raises:
        DoesNotExistException: If the artifact does not exist in the artifact store.
    """
    artifact_store = _load_artifact_store(artifact_store_id, zen_store)
    
    try:
        if not artifact_store.isdir(logs_uri):
            # Single file case
            with artifact_store.open(logs_uri, "r") as file:
                for line in file:
                    yield line.rstrip("\n\r")
        else:
            # Directory case - may contain multiple log files
            files = artifact_store.listdir(logs_uri)
            if not files:
                raise DoesNotExistException(
                    f"Folder '{logs_uri}' is empty in artifact store "
                    f"'{artifact_store.name}'."
                )
            
            # Sort files to read them in order
            files.sort()
            
            for file in files:
                file_path = os.path.join(logs_uri, str(file))
                with artifact_store.open(file_path, "r") as f:
                    for line in f:
                        yield line.rstrip("\n\r")
    finally:
        artifact_store.cleanup()


def _entry_matches_filters(
    entry: LogEntry, 
    level: Optional[str] = None, 
    search: Optional[str] = None
) -> bool:
    """Check if a log entry matches the given filters.
    
    Args:
        entry: The log entry to check.
        level: Optional log level filter. Returns messages at this level and above.
        search: Optional search string. Only returns messages containing this string.
        
    Returns:
        True if the entry matches all filters, False otherwise.
    """
    # Apply level filter
    if level:
        try:
            min_level = LoggingLevels[level.upper()]
            if not entry.level or entry.level.value < min_level.value:
                return False
        except KeyError:
            # If invalid level provided, ignore the filter
            pass
    
    # Apply search filter
    if search:
        search_lower = search.lower()
        if search_lower not in entry.message.lower():
            return False
    
    return True



class PipelineLogsStorage:
    """Helper class which buffers and stores logs to a given URI using a background thread."""

    def __init__(
        self,
        logs_uri: str,
        artifact_store: "BaseArtifactStore",
        max_queue_size: int = LOGS_STORAGE_MAX_QUEUE_SIZE,
        queue_timeout: int = LOGS_STORAGE_QUEUE_TIMEOUT,
        write_interval: int = LOGS_WRITE_INTERVAL_SECONDS,
        merge_files_interval: int = LOGS_MERGE_INTERVAL_SECONDS,
    ) -> None:
        """Initialization.

        Args:
            logs_uri: the URI of the log file or folder.
            artifact_store: Artifact Store from the current step context
            max_queue_size: maximum number of individual messages to queue.
            queue_timeout: timeout in seconds for putting items in queue when full.
                - Positive value: Wait N seconds, then drop logs if queue still full
                - Negative value: Block indefinitely until queue has space (never drop logs)
            write_interval: the amount of seconds before the created files
                get written to the artifact store.
            merge_files_interval: the amount of seconds before the created files
                get merged into a single file.
        """
        # Parameters
        self.logs_uri = logs_uri
        self.max_queue_size = max_queue_size
        self.queue_timeout = queue_timeout
        self.write_interval = write_interval
        self.merge_files_interval = merge_files_interval

        # State
        self.artifact_store = artifact_store

        # Immutable filesystems state
        self.last_merge_time = time.time()

        # Queue and log storage thread for async processing
        self.log_queue: queue.Queue[str] = queue.Queue(maxsize=max_queue_size)
        self.log_storage_thread: Optional[threading.Thread] = None
        self.shutdown_event = threading.Event()
        self.merge_event = threading.Event()

        # Start the log storage thread
        self._start_log_storage_thread()

    def _start_log_storage_thread(self) -> None:
        """Start the log storage thread for processing log queue."""
        if (
            self.log_storage_thread is None
            or not self.log_storage_thread.is_alive()
        ):
            self.log_storage_thread = threading.Thread(
                target=self._log_storage_worker,
                name="LogsStorage-Worker",
            )
            self.log_storage_thread.start()

    def _process_log_queue(self, force_merge: bool = False) -> None:
        """Write and merge logs to the artifact store using time-based batching.

        Args:
            force_merge: Whether to force merge the logs.
        """
        try:
            messages = []

            # Get first message (blocking with timeout)
            try:
                first_message = self.log_queue.get(timeout=1)
                messages.append(first_message)
            except queue.Empty:
                return

            # Get any remaining messages without waiting (drain quickly)
            while True:
                try:
                    additional_message = self.log_queue.get_nowait()
                    messages.append(additional_message)
                except queue.Empty:
                    break

            # Write the messages to the artifact store
            if messages:
                self.write_buffer(messages)

            # Merge the log files if needed
            if (
                self._is_merge_needed
                or self.merge_event.is_set()
                or force_merge
            ):
                self.merge_event.clear()

                self.merge_log_files(merge_all_files=force_merge)

        except Exception as e:
            logger.error("Error in log storage thread: %s", e)
        finally:
            for _ in messages:
                self.log_queue.task_done()

            # Wait for the next write interval or until shutdown is requested
            self.shutdown_event.wait(timeout=self.write_interval)

    def _log_storage_worker(self) -> None:
        """Log storage thread worker that processes the log queue."""
        # Process the log queue until shutdown is requested
        while not self.shutdown_event.is_set():
            self._process_log_queue()

        # Shutdown requested - drain remaining queue items and merge log files
        self._process_log_queue(force_merge=True)

    def _shutdown_log_storage_thread(self, timeout: int = 5) -> None:
        """Shutdown the log storage thread gracefully.

        Args:
            timeout: Maximum time to wait for thread shutdown.
        """
        if self.log_storage_thread and self.log_storage_thread.is_alive():
            # Then signal the worker to begin graceful shutdown
            self.shutdown_event.set()

            # Wait for thread to finish (it will drain the queue automatically)
            self.log_storage_thread.join(timeout=timeout)

    def write(self, text: str) -> None:
        """Main write method that sends individual messages directly to queue.

        Args:
            text: the incoming string.
        """
        # Skip empty lines
        if text == "\n":
            return

        # If the current thread is the log storage thread, do nothing
        # to prevent recursion when the storage thread itself generates logs
        if (
            self.log_storage_thread
            and threading.current_thread() == self.log_storage_thread
        ):
            return

        # If the current thread is the fsspec IO thread, do nothing
        if self._is_fsspec_io_thread:
            return

        try:
            # Send individual message directly to queue
            if not self.shutdown_event.is_set():
                try:
                    if self.queue_timeout < 0:
                        # Negative timeout = block indefinitely until queue has space
                        # Guarantees no log loss but may hang application
                        self.log_queue.put(text)
                    else:
                        # Positive timeout = wait specified time then drop logs
                        # Prevents application hanging but may lose logs
                        self.log_queue.put(text, timeout=self.queue_timeout)
                except queue.Full:
                    # This only happens with positive timeout
                    # Queue is full - just skip this message to avoid blocking
                    # Better to drop logs than hang the application
                    pass

        except Exception:
            # Silently ignore errors to prevent recursion
            pass

    @property
    def _is_merge_needed(self) -> bool:
        """Checks whether the log files need to be merged.

        Returns:
            whether the log files need to be merged.
        """
        return (
            self.artifact_store.config.IS_IMMUTABLE_FILESYSTEM
            and time.time() - self.last_merge_time > self.merge_files_interval
        )

    @property
    def _is_fsspec_io_thread(self) -> bool:
        """Checks if the current thread is the fsspec IO thread.

        Returns:
            whether the current thread is the fsspec IO thread.
        """
        # Most artifact stores are based on fsspec, which converts between
        # sync and async operations by using a separate AIO thread.
        # It may happen that the fsspec call itself will log something,
        # which will trigger this method, which may then use fsspec again,
        # causing a "Calling sync() from within a running loop" error, because
        # the fsspec library does not expect sync calls being made as a result
        # of a logging call made by itself.
        # To avoid this, we simply check if we're running in the fsspec AIO
        # thread and skip the save if that's the case.
        try:
            return (
                asyncio.events.get_running_loop() is not None
                and threading.current_thread().name == "fsspecIO"
            )
        except RuntimeError:
            # No running loop
            return False

    def _get_timestamped_filename(self, suffix: str = "") -> str:
        """Returns a timestamped filename.

        Args:
            suffix: optional suffix for the file name

        Returns:
            The timestamped filename.
        """
        return f"{time.time()}{suffix}{LOGS_EXTENSION}"

    def write_buffer(self, buffer_to_write: List[str]) -> None:
        """Write the given buffer to file. This runs in the log storage thread.

        Args:
            buffer_to_write: The buffer contents to write to file.
        """
        if not buffer_to_write:
            return

        # The configured logging handler uses a lock to ensure that
        # logs generated by different threads are not interleaved.
        # Given that most artifact stores are based on fsspec, which
        # use a separate thread for async operations, it may happen that
        # the fsspec library itself will log something, which will end
        # up in a deadlock.
        # To avoid this, we temporarily disable the lock in the logging
        # handler while writing to the file.
        logging_handler = None
        logging_lock = None
        try:
            # Only try to access logging handler if it exists
            root_logger = logging.getLogger()
            if root_logger.handlers:
                logging_handler = root_logger.handlers[0]
                logging_lock = getattr(logging_handler, "lock", None)
                if logging_lock:
                    logging_handler.lock = None

            # If the artifact store is immutable, write the buffer to a new file
            if self.artifact_store.config.IS_IMMUTABLE_FILESYSTEM:
                _logs_uri = self._get_timestamped_filename()
                with self.artifact_store.open(
                    os.path.join(
                        self.logs_uri,
                        _logs_uri,
                    ),
                    "w",
                ) as file:
                    for message in buffer_to_write:
                        file.write(f"{message}\n")

            # If the artifact store is mutable, append the buffer to the existing file
            else:
                with self.artifact_store.open(self.logs_uri, "a") as file:
                    for message in buffer_to_write:
                        file.write(f"{message}\n")
                self.artifact_store._remove_previous_file_versions(
                    self.logs_uri
                )

        finally:
            # Re-enable the logging lock
            if logging_handler and logging_lock:
                logging_handler.lock = logging_lock

    def merge_log_files(self, merge_all_files: bool = False) -> None:
        """Merges all log files into one in the given URI.

        Called on the logging context exit.

        Args:
            merge_all_files: whether to merge all files or only raw files
        """
        from zenml.artifacts.utils import (
            _load_file_from_artifact_store,
        )

        # If the artifact store is immutable, merge the log files
        if self.artifact_store.config.IS_IMMUTABLE_FILESYSTEM:
            merged_file_suffix = "_merged"
            files_ = self.artifact_store.listdir(self.logs_uri)
            if not merge_all_files:
                # already merged files will not be merged again
                files_ = [
                    f for f in files_ if merged_file_suffix not in str(f)
                ]
            file_name_ = self._get_timestamped_filename(
                suffix=merged_file_suffix
            )
            if len(files_) > 1:
                files_.sort()
                logger.debug("Log files count: %s", len(files_))

                missing_files = set()
                # dump all logs to a local file first
                with self.artifact_store.open(
                    os.path.join(self.logs_uri, file_name_), "w"
                ) as merged_file:
                    for file in files_:
                        try:
                            merged_file.write(
                                str(
                                    _load_file_from_artifact_store(
                                        os.path.join(self.logs_uri, str(file)),
                                        artifact_store=self.artifact_store,
                                        mode="r",
                                    )
                                )
                            )
                        except DoesNotExistException:
                            missing_files.add(file)

                # clean up left over files
                for file in files_:
                    if file not in missing_files:
                        self.artifact_store.remove(
                            os.path.join(self.logs_uri, str(file))
                        )

            # Update the last merge time
            self.last_merge_time = time.time()

    def send_merge_event(self) -> None:
        """Send a merge event to the log storage thread."""
        self.merge_event.set()


class PipelineLogsStorageContext:
    """Context manager which collects logs during pipeline run execution."""

    def __init__(
        self,
        logs_uri: str,
        artifact_store: "BaseArtifactStore",
        prepend_step_name: bool = True,
    ) -> None:
        """Initializes and prepares a storage object.

        Args:
            logs_uri: the URI of the logs file.
            artifact_store: Artifact Store from the current pipeline run context.
            prepend_step_name: Whether to prepend the step name to the logs.
        """
        # Create the storage object
        self.storage = PipelineLogsStorage(
            logs_uri=logs_uri, artifact_store=artifact_store
        )

        # Create the handler object
        self.artifact_store_handler: ArtifactStoreHandler = (
            ArtifactStoreHandler(self.storage)
        )
        self.artifact_store_handler.setFormatter(
            logging.Formatter("[%(asctime)s] [%(levelname)s] %(message)s")
        )

        # Additional configuration
        self.prepend_step_name = prepend_step_name
        self.original_step_names_in_console: Optional[bool] = None

    def __enter__(self) -> "PipelineLogsStorageContext":
        """Enter condition of the context manager.

        Registers an ArtifactStoreHandler for log storage.

        Returns:
            self
        """
        # Add handler to root logger
        root_logger = logging.getLogger()
        root_logger.addHandler(self.artifact_store_handler)

        # Set root logger level to minimum of all active handlers
        # This ensures records can reach any handler that needs them
        self.original_root_level = root_logger.level
        handler_levels = [handler.level for handler in root_logger.handlers]

        # Set root logger to the minimum level among all handlers
        min_level = min(handler_levels)
        if min_level < root_logger.level:
            root_logger.setLevel(min_level)

        # Add handler to context variables for print() capture
        handlers = logging_handlers.get().copy()
        handlers.append(self.artifact_store_handler)
        logging_handlers.set(handlers)

        # Save the current step names context variable state
        self.original_step_names_in_console = step_names_in_console.get()

        # Set the step names context variable
        step_names_disabled = handle_bool_env_var(
            ENV_ZENML_DISABLE_STEP_NAMES_IN_LOGS, default=False
        )

        if step_names_disabled or not self.prepend_step_name:
            # Step names are disabled through the env or they are disabled in the config
            step_names_in_console.set(False)
        else:
            # Otherwise, set it True (default)
            step_names_in_console.set(True)

        redirected.set(True)
        return self

    def __exit__(
        self,
        exc_type: Optional[Type[BaseException]],
        exc_val: Optional[BaseException],
        exc_tb: Optional[TracebackType],
    ) -> None:
        """Exit condition of the context manager.

        Args:
            exc_type: The class of the exception
            exc_val: The instance of the exception
            exc_tb: The traceback of the exception

        Removes the handler from loggers and context variables.
        """
        if exc_type is not None:
            # Write the exception and its traceback to the logs
            self.artifact_store_handler.emit(
                logging.LogRecord(
                    name="exception",
                    level=logging.ERROR,
                    pathname="",
                    lineno=0,
                    msg="An exception has occurred.",
                    args=(),
                    exc_info=(exc_type, exc_val, exc_tb) if exc_val else None,
                )
            )

        # Remove handler from root logger and restore original level
        if self.artifact_store_handler:
            root_logger = logging.getLogger()
            # Check if handler is still in the root logger before removing
            if self.artifact_store_handler in root_logger.handlers:
                root_logger.removeHandler(self.artifact_store_handler)
            # Restore original root logger level
            if hasattr(self, "original_root_level"):
                root_logger.setLevel(self.original_root_level)

        # Remove handler from context variables
        handlers = logging_handlers.get().copy()
        if self.artifact_store_handler in handlers:
            handlers.remove(self.artifact_store_handler)
        logging_handlers.set(handlers)

        # Shutdown thread (it will automatically drain queue and merge files)
        try:
            self.storage._shutdown_log_storage_thread()
        except Exception:
            pass

        # Restore the original step names context variable state
        if self.original_step_names_in_console is not None:
            step_names_in_console.set(self.original_step_names_in_console)


def setup_orchestrator_logging(
    run_id: str, deployment: "PipelineDeploymentResponse"
) -> Any:
    """Set up logging for an orchestrator environment.

    This function can be reused by different orchestrators to set up
    consistent logging behavior.

    Args:
        run_id: The pipeline run ID.
        deployment: The deployment of the pipeline run.

    Returns:
        The logs context (PipelineLogsStorageContext)
    """
    try:
        step_logging_enabled = True

        # Check whether logging is enabled
        if handle_bool_env_var(ENV_ZENML_DISABLE_PIPELINE_LOGS_STORAGE, False):
            step_logging_enabled = False
        else:
            if (
                deployment.pipeline_configuration.enable_pipeline_logs
                is not None
            ):
                step_logging_enabled = (
                    deployment.pipeline_configuration.enable_pipeline_logs
                )

        if not step_logging_enabled:
            return nullcontext()

        # Fetch the active stack
        client = Client()
        active_stack = client.active_stack

        # Configure the logs
        logs_uri = prepare_logs_uri(
            artifact_store=active_stack.artifact_store,
        )

        logs_context = PipelineLogsStorageContext(
            logs_uri=logs_uri,
            artifact_store=active_stack.artifact_store,
            prepend_step_name=False,
        )

        logs_model = LogsRequest(
            uri=logs_uri,
            source="orchestrator",
            artifact_store_id=active_stack.artifact_store.id,
        )

        # Add orchestrator logs to the pipeline run
        try:
            run_update = PipelineRunUpdate(add_logs=[logs_model])
            client.zen_store.update_run(
                run_id=UUID(run_id), run_update=run_update
            )
        except Exception as e:
            logger.error(
                f"Failed to add orchestrator logs to the run {run_id}: {e}"
            )
            raise e
        return logs_context
    except Exception as e:
        logger.error(
            f"Failed to setup orchestrator logging for run {run_id}: {e}"
        )
        return nullcontext()<|MERGE_RESOLUTION|>--- conflicted
+++ resolved
@@ -20,7 +20,6 @@
 import re
 import threading
 import time
-import traceback
 from contextlib import nullcontext
 from contextvars import ContextVar
 from datetime import datetime
@@ -55,6 +54,7 @@
     PipelineRunUpdate,
 )
 from zenml.utils.io_utils import sanitize_remote_path
+from zenml.utils.time_utils import utc_now
 from zenml.zen_stores.base_zen_store import BaseZenStore
 
 logger = get_logger(__name__)
@@ -66,8 +66,12 @@
 
 LOGS_EXTENSION = ".log"
 PIPELINE_RUN_LOGS_FOLDER = "pipeline_runs"
-MAX_LOG_ENTRIES = 100  # Maximum number of log entries to return in a single request
-MAX_MESSAGE_SIZE = 10 * 1024  # Maximum size of a single log message in bytes (10KB)
+MAX_LOG_ENTRIES = (
+    100  # Maximum number of log entries to return in a single request
+)
+MAX_MESSAGE_SIZE = (
+    10 * 1024
+)  # Maximum size of a single log message in bytes (10KB)
 
 
 class LogEntry(BaseModel):
@@ -120,12 +124,12 @@
             record: The log record to emit.
         """
         try:
-<<<<<<< HEAD
             # Get level enum
             level = LoggingLevels.__members__.get(record.levelname.upper())
 
             # Get the message
-            message = record.getMessage()
+            message = self.format(record)
+            message = remove_ansi_escape_codes(message).rstrip()
 
             # Check if message needs to be chunked
             message_bytes = message.encode("utf-8")
@@ -160,12 +164,6 @@
 
                     json_line = log_record.model_dump_json(exclude_none=True)
                     self.storage.write(json_line)
-=======
-            # Format for storage with timestamp, level, and message
-            message = self.format(record)
-            message = remove_ansi_escape_codes(message).rstrip()
-            self.storage.write(message)
->>>>>>> 40761e7f
         except Exception:
             pass
 
@@ -324,9 +322,9 @@
     """Fetches the logs from the artifact store and parses them into LogEntry objects.
 
     This implementation uses streaming to efficiently handle large log files by:
-    
+
     1. Reading logs line by line instead of loading everything into memory
-    2. Applying filters as we go to avoid processing unnecessary data  
+    2. Applying filters as we go to avoid processing unnecessary data
     3. Stopping once we have the required number of filtered entries
 
     Args:
@@ -349,35 +347,35 @@
     target_total = offset + count
     matching_entries = []
     entries_found = 0
-    
+
     # Stream logs line by line instead of reading everything
     try:
         for line in _stream_logs_line_by_line(
             zen_store=zen_store,
-            artifact_store_id=artifact_store_id, 
+            artifact_store_id=artifact_store_id,
             logs_uri=logs_uri,
         ):
             if not line.strip():
                 continue
-                
+
             log_entry = parse_log_entry(line)
             if not log_entry:
                 continue
-                
+
             # Check if this entry matches our filters
             if _entry_matches_filters(log_entry, level, search):
                 entries_found += 1
-                
+
                 # Only start collecting after we've skipped 'offset' entries
                 if entries_found > offset:
                     matching_entries.append(log_entry)
-                    
+
                 # Stop reading once we have enough entries
                 if entries_found >= target_total:
                     break
-                    
+
         return matching_entries
-        
+
     except DoesNotExistException:
         # Re-raise DoesNotExistException as-is
         raise
@@ -508,23 +506,23 @@
     logs_uri: str,
 ) -> Any:
     """Stream logs line by line without loading the entire file into memory.
-    
+
     This generator yields log lines one by one, handling both single files
     and directories with multiple log files.
-    
+
     Args:
         zen_store: The store in which the artifact is stored.
         artifact_store_id: The ID of the artifact store.
         logs_uri: The URI of the log file or directory.
-        
+
     Yields:
         Individual log lines as strings.
-        
+
     Raises:
         DoesNotExistException: If the artifact does not exist in the artifact store.
     """
     artifact_store = _load_artifact_store(artifact_store_id, zen_store)
-    
+
     try:
         if not artifact_store.isdir(logs_uri):
             # Single file case
@@ -539,10 +537,10 @@
                     f"Folder '{logs_uri}' is empty in artifact store "
                     f"'{artifact_store.name}'."
                 )
-            
+
             # Sort files to read them in order
             files.sort()
-            
+
             for file in files:
                 file_path = os.path.join(logs_uri, str(file))
                 with artifact_store.open(file_path, "r") as f:
@@ -553,17 +551,15 @@
 
 
 def _entry_matches_filters(
-    entry: LogEntry, 
-    level: Optional[str] = None, 
-    search: Optional[str] = None
+    entry: LogEntry, level: Optional[str] = None, search: Optional[str] = None
 ) -> bool:
     """Check if a log entry matches the given filters.
-    
+
     Args:
         entry: The log entry to check.
         level: Optional log level filter. Returns messages at this level and above.
         search: Optional search string. Only returns messages containing this string.
-        
+
     Returns:
         True if the entry matches all filters, False otherwise.
     """
@@ -576,15 +572,14 @@
         except KeyError:
             # If invalid level provided, ignore the filter
             pass
-    
+
     # Apply search filter
     if search:
         search_lower = search.lower()
         if search_lower not in entry.message.lower():
             return False
-    
+
     return True
-
 
 
 class PipelineLogsStorage:
