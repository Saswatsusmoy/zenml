#  Copyright (c) ZenML GmbH 2023. All Rights Reserved.
#
#  Licensed under the Apache License, Version 2.0 (the "License");
#  you may not use this file except in compliance with the License.
#  You may obtain a copy of the License at:
#
#       https://www.apache.org/licenses/LICENSE-2.0
#
#  Unless required by applicable law or agreed to in writing, software
#  distributed under the License is distributed on an "AS IS" BASIS,
#  WITHOUT WARRANTIES OR CONDITIONS OF ANY KIND, either express
#  or implied. See the License for the specific language governing
#  permissions and limitations under the License.
"""ZenML logging handler."""

import asyncio
import logging
import os
import queue
import re
import sys
import threading
import time
from contextlib import nullcontext
from contextvars import ContextVar
from datetime import datetime
from types import TracebackType
from typing import Any, List, Optional, Type, Union
from uuid import UUID, uuid4

from pydantic import BaseModel, Field

from zenml.artifact_stores import BaseArtifactStore
from zenml.artifacts.utils import (
    _load_artifact_store,
    _load_file_from_artifact_store,
    _strip_timestamp_from_multiline_string,
)
from zenml.client import Client
from zenml.constants import (
    ENV_ZENML_CAPTURE_PRINTS,
    ENV_ZENML_DISABLE_PIPELINE_LOGS_STORAGE,
    ENV_ZENML_DISABLE_STEP_NAMES_IN_LOGS,
    LOGS_MERGE_INTERVAL_SECONDS,
    LOGS_STORAGE_MAX_QUEUE_SIZE,
    LOGS_STORAGE_QUEUE_TIMEOUT,
    LOGS_WRITE_INTERVAL_SECONDS,
    handle_bool_env_var,
)
from zenml.enums import LoggingLevels
from zenml.exceptions import DoesNotExistException
from zenml.logger import get_logger, get_storage_log_level
from zenml.models import (
    LogsRequest,
    PipelineDeploymentResponse,
    PipelineRunUpdate,
)
from zenml.utils.io_utils import sanitize_remote_path
from zenml.utils.time_utils import utc_now
from zenml.zen_stores.base_zen_store import BaseZenStore

logger = get_logger(__name__)

# Context variables
redirected: ContextVar[bool] = ContextVar("redirected", default=False)
step_names_in_console: ContextVar[bool] = ContextVar(
    "step_names_in_console", default=False
)

# Context variable for logging handlers
logging_handlers: ContextVar[List[logging.Handler]] = ContextVar(
    "logging_handlers", default=[]
)

ansi_escape = re.compile(r"\x1B(?:[@-Z\\-_]|\[[0-?]*[ -/]*[@-~])")

LOGS_EXTENSION = ".log"
PIPELINE_RUN_LOGS_FOLDER = "pipeline_runs"
MAX_LOG_ENTRIES = 100  # Maximum number of log entries to return in a single request
MAX_MESSAGE_SIZE = 10 * 1024  # Maximum size of a single log message in bytes (10KB)


class LogEntry(BaseModel):
    """A structured log entry with parsed information."""

    message: str = Field(description="The log message content")
    name: Optional[str] = Field(
        default=None,
        description="The name of the logger",
    )
    level: Optional[LoggingLevels] = Field(
        default=None,
        description="The log level",
    )
    timestamp: Optional[datetime] = Field(
        default=None,
        description="When the log was created",
    )
    module: Optional[str] = Field(
        default=None, description="The module that generated this log entry"
    )
    filename: Optional[str] = Field(
        default=None,
        description="The name of the file that generated this log entry",
    )
    lineno: Optional[int] = Field(
        default=None, description="The fileno that generated this log entry"
    )


def _add_step_name_to_message(message: str) -> str:
    """Adds the step name to the message.

    Args:
        message: The message to add the step name to.

    Returns:
        The message with the step name added.
    """
    try:
        # Import here to avoid circular imports
        from zenml.logging.step_logging import step_names_in_console

        if step_names_in_console.get():
            from zenml.steps import get_step_context

            step_context = get_step_context()

            if step_context and message not in ["\n", ""]:
                # For progress bar updates (with \r), inject the step name after the \r
                if "\r" in message:
                    message = message.replace(
                        "\r", f"\r[{step_context.step_name}] "
                    )
                else:
                    message = f"[{step_context.step_name}] {message}"
    except Exception:
        # If we can't get step context, just use the original message
        pass

    return message


class ArtifactStoreHandler(logging.Handler):
    """Handler that writes log messages to artifact store storage."""

    def __init__(self, storage: "PipelineLogsStorage"):
        """Initialize the handler with a storage instance.

        Args:
            storage: The PipelineLogsStorage instance to write to.
        """
        super().__init__()
        self.storage = storage

        # Get storage log level from environment
        self.setLevel(get_storage_log_level().value)

    def emit(self, record: logging.LogRecord) -> None:
        """Emit a log record to the storage.

        Args:
            record: The log record to emit.
        """
        try:
<<<<<<< HEAD
            # Get level enum
            level = LoggingLevels.__members__.get(record.levelname.upper())

            # Get the message
            message = record.getMessage()

            # Check if message needs to be chunked
            message_bytes = message.encode("utf-8")
            if len(message_bytes) <= MAX_MESSAGE_SIZE:
                # Message is small enough, emit as-is
                log_record = LogEntry(
                    message=message,
                    name=record.name,
                    level=level,
                    timestamp=utc_now(),
                    module=record.module,
                    filename=record.filename,
                    lineno=record.lineno,
                )
                json_line = log_record.model_dump_json(exclude_none=True)
                self.storage.write(json_line)
            else:
                # Message is too large, split into chunks and emit each one
                chunks = self._split_to_chunks(message)
                for i, chunk in enumerate(chunks):
                    chunk_message = f"{chunk} (chunk {i + 1}/{len(chunks)})"

                    log_record = LogEntry(
                        message=chunk_message,
                        name=record.name,
                        level=level,
                        module=record.module,
                        filename=record.filename,
                        lineno=record.lineno,
                        timestamp=utc_now(),
                    )

                    json_line = log_record.model_dump_json(exclude_none=True)
                    self.storage.write(json_line)
=======
            # Format for storage with timestamp, level, and message
            timestamp = utc_now().strftime("%Y-%m-%d %H:%M:%S")
            formatted_message = remove_ansi_escape_codes(
                record.getMessage()
            ).rstrip()
            message = (
                f"[{timestamp} UTC] [{record.levelname}] {formatted_message}"
            )

            # Include exception information if present
            if record.exc_info:
                import traceback

                exception_text = "".join(
                    traceback.format_exception(*record.exc_info)
                )
                message = f"{message}\n{exception_text.rstrip()}"

            self.storage.write(message)
>>>>>>> 404a5505
        except Exception:
            # Don't let storage errors break logging
            pass

    def _split_to_chunks(self, message: str) -> List[str]:
        """Split a large message into chunks.

        Args:
            message: The message to split.

        Returns:
            A list of message chunks.
        """
        # Calculate how many chunks we need
        message_bytes = message.encode("utf-8")
        chunk_count = (
            len(message_bytes) + MAX_MESSAGE_SIZE - 1
        ) // MAX_MESSAGE_SIZE

        # Split the message into chunks
        chunks = []
        start = 0
        for i in range(chunk_count):
            # Calculate the end position for this chunk
            end = min(start + MAX_MESSAGE_SIZE, len(message_bytes))

            # Extract the chunk and decode it
            chunk_bytes = message_bytes[start:end]

            # Handle potential UTF-8 boundary issues
            try:
                chunk_text = chunk_bytes.decode("utf-8")
            except UnicodeDecodeError:
                # If we cut in the middle of a UTF-8 character, back off until we find a valid boundary
                while len(chunk_bytes) > 0:
                    try:
                        chunk_text = chunk_bytes.decode("utf-8")
                        break
                    except UnicodeDecodeError:
                        chunk_bytes = chunk_bytes[:-1]
                        end -= 1
                else:
                    # If we can't decode anything, skip this chunk
                    start = end
                    continue

            chunks.append(chunk_text)
            start = end

        return chunks


def setup_global_print_wrapping() -> None:
    """Set up global print() wrapping with context-aware handlers."""
    # Check if we should capture prints
    capture_prints = handle_bool_env_var(
        ENV_ZENML_CAPTURE_PRINTS, default=True
    )

    if not capture_prints:
        return

    # Check if already wrapped to avoid double wrapping
    if hasattr(__builtins__, "_zenml_original_print"):
        return

    import builtins

    original_print = builtins.print

    def wrapped_print(*args: Any, **kwargs: Any) -> None:
        # Convert print arguments to message
        message = " ".join(str(arg) for arg in args)

        # Determine if this should go to stderr or stdout based on file argument
        file_arg = kwargs.get("file", sys.stdout)

        # Call active handlers first (for storage)
        if message.strip():
            handlers = logging_handlers.get()

            for handler in handlers:
                try:
                    # Create a LogRecord for the handler
                    record = logging.LogRecord(
                        name="print",
                        level=logging.ERROR
                        if file_arg == sys.stderr
                        else logging.INFO,
                        pathname="",
                        lineno=0,
                        msg=message,
                        args=(),
                        exc_info=None,
                    )
                    # Check if handler's level would accept this record
                    if record.levelno >= handler.level:
                        handler.emit(record)
                except Exception:
                    # Don't let handler errors break print
                    pass

        if step_names_in_console.get():
            message = _add_step_name_to_message(message)

        # Then call original print for console display
        return original_print(message, *args[1:], **kwargs)

    # Store original and replace print
<<<<<<< HEAD
    setattr(builtins, '_zenml_original_print', original_print)
    builtins.print = wrapped_print
=======
    setattr(builtins, "_zenml_original_print", original_print)
    setattr(builtins, "print", wrapped_print)
>>>>>>> 404a5505


def remove_ansi_escape_codes(text: str) -> str:
    """Auxiliary function to remove ANSI escape codes from a given string.

    Args:
        text: the input string

    Returns:
        the version of the input string where the escape codes are removed.
    """
    return ansi_escape.sub("", text)


def parse_log_entry(log_line: str) -> Optional[LogEntry]:
    """Parse a single log entry into a LogEntry object.

    Handles two formats:
    1. JSON format: {"timestamp": "...", "level": "...", "message": "...", "location": "..."}
       Uses Pydantic's model_validate_json for automatic parsing and validation.
    2. Plain text: Any other text (defaults to INFO level)

    Args:
        log_line: A single log line to parse

    Returns:
        LogEntry object. For JSON logs, all fields are validated and parsed automatically.
        For plain text logs, only message is populated with INFO level default.
        Returns None only for empty lines.
    """
    stripped_line = log_line.strip()
    if not stripped_line:
        return None

    # Try to parse JSON format first
    if stripped_line.startswith("{") and stripped_line.endswith("}"):
        try:
            return LogEntry.model_validate_json(stripped_line)
        except Exception:
            # If JSON parsing or validation fails, treat as plain text
            pass

    # For any other format (plain text), create LogEntry with defaults
    return LogEntry(
        message=stripped_line,
        name=None,  # No logger name available for plain text logs
        level=LoggingLevels.INFO,  # Default level for plain text logs
        timestamp=None,  # No timestamp available for plain text logs
    )


def prepare_logs_uri(
    artifact_store: "BaseArtifactStore",
    step_name: Optional[str] = None,
    log_key: Optional[str] = None,
) -> str:
    """Generates and prepares a URI for the log file or folder for a step.

    Args:
        artifact_store: The artifact store on which the artifact will be stored.
        step_name: Name of the step. Skipped for global pipeline run logs.
        log_key: The unique identification key of the log file.

    Returns:
        The URI of the log storage (file or folder).
    """
    if log_key is None:
        log_key = str(uuid4())

    subfolder = step_name or PIPELINE_RUN_LOGS_FOLDER
    logs_base_uri = os.path.join(artifact_store.path, subfolder, "logs")

    # Create the dir
    if not artifact_store.exists(logs_base_uri):
        artifact_store.makedirs(logs_base_uri)

    # Delete the file if it already exists
    if artifact_store.config.IS_IMMUTABLE_FILESYSTEM:
        logs_uri = os.path.join(logs_base_uri, log_key)
        if artifact_store.exists(logs_uri):
            logger.warning(
                f"Logs directory {logs_uri} already exists! Removing old log directory..."
            )
            artifact_store.rmtree(logs_uri)

        artifact_store.makedirs(logs_uri)
    else:
        logs_uri = os.path.join(logs_base_uri, f"{log_key}{LOGS_EXTENSION}")
        if artifact_store.exists(logs_uri):
            logger.warning(
                f"Logs file {logs_uri} already exists! Removing old log file..."
            )
            artifact_store.remove(logs_uri)

    return sanitize_remote_path(logs_uri)


def fetch_log_records(
    zen_store: "BaseZenStore",
    artifact_store_id: Union[str, UUID],
    logs_uri: str,
    offset: int = 0,
    count: int = MAX_LOG_ENTRIES,  # Number of entries to return
    level: Optional[str] = None,
    search: Optional[str] = None,
) -> List[LogEntry]:
    """Fetches the logs from the artifact store and parses them into LogEntry objects.

    This implementation uses streaming to efficiently handle large log files by:
    
    1. Reading logs line by line instead of loading everything into memory
    2. Applying filters as we go to avoid processing unnecessary data  
    3. Stopping once we have the required number of filtered entries

    Args:
        zen_store: The store in which the artifact is stored.
        artifact_store_id: The ID of the artifact store.
        logs_uri: The URI of the artifact.
        offset: The entry index from which to start reading (0-based) from filtered results.
        count: The number of entries to return (max MAX_LOG_ENTRIES).
        level: Optional log level filter. Returns messages at this level and above.
        search: Optional search string. Only returns messages containing this string.

    Returns:
        A list of LogEntry objects starting from the specified offset in the filtered results.

    Raises:
        DoesNotExistException: If the artifact does not exist in the artifact
            store.
    """
    # We need to find (offset + count) matching entries total
    target_total = offset + count
    matching_entries = []
    entries_found = 0
    
    # Stream logs line by line instead of reading everything
    try:
        for line in _stream_logs_line_by_line(
            zen_store=zen_store,
            artifact_store_id=artifact_store_id, 
            logs_uri=logs_uri,
        ):
            if not line.strip():
                continue
                
            log_entry = parse_log_entry(line)
            if not log_entry:
                continue
                
            # Check if this entry matches our filters
            if _entry_matches_filters(log_entry, level, search):
                entries_found += 1
                
                # Only start collecting after we've skipped 'offset' entries
                if entries_found > offset:
                    matching_entries.append(log_entry)
                    
                # Stop reading once we have enough entries
                if entries_found >= target_total:
                    break
                    
        return matching_entries
        
    except DoesNotExistException:
        # Re-raise DoesNotExistException as-is
        raise
    except Exception as e:
        # For any other errors during streaming, fall back to empty result
        logger.warning(f"Error streaming logs from {logs_uri}: {e}")
        return []


def fetch_logs(
    zen_store: "BaseZenStore",
    artifact_store_id: Union[str, UUID],
    logs_uri: str,
    offset: int = 0,
    length: int = 1024 * 1024 * 16,  # Default to 16MiB of data
    strip_timestamp: bool = False,
) -> str:
    """Fetches the logs from the artifact store.

    Args:
        zen_store: The store in which the artifact is stored.
        artifact_store_id: The ID of the artifact store.
        logs_uri: The URI of the artifact.
        offset: The offset from which to start reading.
        length: The amount of bytes that should be read.
        strip_timestamp: Whether to strip timestamps in logs or not

    Returns:
        The logs as a string.

    Raises:
        DoesNotExistException: If the artifact does not exist in the artifact
            store.
    """

    def _read_file(
        uri: str,
        offset: int = 0,
        length: Optional[int] = None,
        strip_timestamp: bool = False,
    ) -> str:
        file_content = str(
            _load_file_from_artifact_store(
                uri,
                artifact_store=artifact_store,
                mode="rb",
                offset=offset,
                length=length,
            ).decode()
        )
        if strip_timestamp:
            file_content = _strip_timestamp_from_multiline_string(file_content)
        return file_content

    artifact_store = _load_artifact_store(artifact_store_id, zen_store)
    try:
        if not artifact_store.isdir(logs_uri):
            return _read_file(logs_uri, offset, length, strip_timestamp)
        else:
            files = artifact_store.listdir(logs_uri)
            if len(files) == 1:
                return _read_file(
                    os.path.join(logs_uri, str(files[0])),
                    offset,
                    length,
                    strip_timestamp,
                )
            else:
                is_negative_offset = offset < 0
                files.sort(reverse=is_negative_offset)

                # search for the first file we need to read
                latest_file_id = 0
                for i, file in enumerate(files):
                    file_size: int = artifact_store.size(
                        os.path.join(logs_uri, str(file))
                    )  # type: ignore[assignment]

                    if is_negative_offset:
                        if file_size >= -offset:
                            latest_file_id = -(i + 1)
                            break
                        else:
                            offset += file_size
                    else:
                        if file_size > offset:
                            latest_file_id = i
                            break
                        else:
                            offset -= file_size

                # read the files according to pre-filtering
                files.sort()
                ret = []
                for file in files[latest_file_id:]:
                    ret.append(
                        _read_file(
                            os.path.join(logs_uri, str(file)),
                            offset,
                            length,
                            strip_timestamp,
                        )
                    )
                    offset = 0
                    length -= len(ret[-1])
                    if length <= 0:
                        # stop further reading, if the whole length is already read
                        break

                if not ret:
                    raise DoesNotExistException(
                        f"Folder '{logs_uri}' is empty in artifact store "
                        f"'{artifact_store.name}'."
                    )
                return "".join(ret)
    finally:
        artifact_store.cleanup()


def _stream_logs_line_by_line(
    zen_store: "BaseZenStore",
    artifact_store_id: Union[str, UUID],
    logs_uri: str,
) -> Any:
    """Stream logs line by line without loading the entire file into memory.
    
    This generator yields log lines one by one, handling both single files
    and directories with multiple log files.
    
    Args:
        zen_store: The store in which the artifact is stored.
        artifact_store_id: The ID of the artifact store.
        logs_uri: The URI of the log file or directory.
        
    Yields:
        Individual log lines as strings.
        
    Raises:
        DoesNotExistException: If the artifact does not exist in the artifact store.
    """
    artifact_store = _load_artifact_store(artifact_store_id, zen_store)
    
    try:
        if not artifact_store.isdir(logs_uri):
            # Single file case
            with artifact_store.open(logs_uri, "r") as file:
                for line in file:
                    yield line.rstrip("\n\r")
        else:
            # Directory case - may contain multiple log files
            files = artifact_store.listdir(logs_uri)
            if not files:
                raise DoesNotExistException(
                    f"Folder '{logs_uri}' is empty in artifact store "
                    f"'{artifact_store.name}'."
                )
            
            # Sort files to read them in order
            files.sort()
            
            for file in files:
                file_path = os.path.join(logs_uri, str(file))
                with artifact_store.open(file_path, "r") as f:
                    for line in f:
                        yield line.rstrip("\n\r")
    finally:
        artifact_store.cleanup()


def _entry_matches_filters(
    entry: LogEntry, 
    level: Optional[str] = None, 
    search: Optional[str] = None
) -> bool:
    """Check if a log entry matches the given filters.
    
    Args:
        entry: The log entry to check.
        level: Optional log level filter. Returns messages at this level and above.
        search: Optional search string. Only returns messages containing this string.
        
    Returns:
        True if the entry matches all filters, False otherwise.
    """
    # Apply level filter
    if level:
        try:
            min_level = LoggingLevels[level.upper()]
            if not entry.level or entry.level.value < min_level.value:
                return False
        except KeyError:
            # If invalid level provided, ignore the filter
            pass
    
    # Apply search filter
    if search:
        search_lower = search.lower()
        if search_lower not in entry.message.lower():
            return False
    
    return True



class PipelineLogsStorage:
    """Helper class which buffers and stores logs to a given URI using a background thread."""

    def __init__(
        self,
        logs_uri: str,
        artifact_store: "BaseArtifactStore",
        max_queue_size: int = LOGS_STORAGE_MAX_QUEUE_SIZE,
        queue_timeout: int = LOGS_STORAGE_QUEUE_TIMEOUT,
        write_interval: int = LOGS_WRITE_INTERVAL_SECONDS,
        merge_files_interval: int = LOGS_MERGE_INTERVAL_SECONDS,
    ) -> None:
        """Initialization.

        Args:
            logs_uri: the URI of the log file or folder.
            artifact_store: Artifact Store from the current step context
            max_queue_size: maximum number of individual messages to queue.
            queue_timeout: timeout in seconds for putting items in queue when full.
                - Positive value: Wait N seconds, then drop logs if queue still full
                - Negative value: Block indefinitely until queue has space (never drop logs)
            write_interval: the amount of seconds before the created files
                get written to the artifact store.
            merge_files_interval: the amount of seconds before the created files
                get merged into a single file.
        """
        # Parameters
        self.logs_uri = logs_uri
        self.max_queue_size = max_queue_size
        self.queue_timeout = queue_timeout
        self.write_interval = write_interval
        self.merge_files_interval = merge_files_interval

        # State
        self.artifact_store = artifact_store

        # Immutable filesystems state
        self.last_merge_time = time.time()

        # Queue and log storage thread for async processing
        self.log_queue: queue.Queue[str] = queue.Queue(maxsize=max_queue_size)
        self.log_storage_thread: Optional[threading.Thread] = None
        self.shutdown_event = threading.Event()
        self.merge_event = threading.Event()

        # Start the log storage thread
        self._start_log_storage_thread()

    def _start_log_storage_thread(self) -> None:
        """Start the log storage thread for processing log queue."""
        if (
            self.log_storage_thread is None
            or not self.log_storage_thread.is_alive()
        ):
            self.log_storage_thread = threading.Thread(
                target=self._log_storage_worker,
                name="LogsStorage-Worker",
            )
            self.log_storage_thread.start()

    def _process_log_queue(self, force_merge: bool = False) -> None:
        """Write and merge logs to the artifact store using time-based batching.

        Args:
            force_merge: Whether to force merge the logs.
        """
        try:
            messages = []

            # Get first message (blocking with timeout)
            try:
                first_message = self.log_queue.get(timeout=1)
                messages.append(first_message)
            except queue.Empty:
                return

            # Get any remaining messages without waiting (drain quickly)
            while True:
                try:
                    additional_message = self.log_queue.get_nowait()
                    messages.append(additional_message)
                except queue.Empty:
                    break

            # Write the messages to the artifact store
            if messages:
                self.write_buffer(messages)

            # Merge the log files if needed
            if (
                self._is_merge_needed
                or self.merge_event.is_set()
                or force_merge
            ):
                self.merge_event.clear()

                self.merge_log_files(merge_all_files=force_merge)

        except Exception as e:
            logger.error("Error in log storage thread: %s", e)
        finally:
            # Always mark all queue tasks as done
            for _ in messages:
                self.log_queue.task_done()

            time.sleep(self.write_interval)

    def _log_storage_worker(self) -> None:
        """Log storage thread worker that processes the log queue."""
        # Process the log queue until shutdown is requested
        while not self.shutdown_event.is_set():
            self._process_log_queue()

        # Shutdown requested - drain remaining queue items and merge log files
        self._process_log_queue(force_merge=True)

    def _shutdown_log_storage_thread(self, timeout: int = 5) -> None:
        """Shutdown the log storage thread gracefully.

        Args:
            timeout: Maximum time to wait for thread shutdown.
        """
        if self.log_storage_thread and self.log_storage_thread.is_alive():
            # Then signal the worker to begin graceful shutdown
            self.shutdown_event.set()

            # Wait for thread to finish (it will drain the queue automatically)
            self.log_storage_thread.join(timeout=timeout)

    def write(self, text: str) -> None:
        """Main write method that sends individual messages directly to queue.

        Args:
            text: the incoming string.
        """
        # Skip empty lines
        if text == "\n":
            return

        # If the current thread is the log storage thread, do nothing
        # to prevent recursion when the storage thread itself generates logs
        if (
            self.log_storage_thread
            and threading.current_thread() == self.log_storage_thread
        ):
            return

        # If the current thread is the fsspec IO thread, do nothing
        if self._is_fsspec_io_thread:
            return

        try:
            # Send individual message directly to queue
            if not self.shutdown_event.is_set():
                try:
                    if self.queue_timeout < 0:
                        # Negative timeout = block indefinitely until queue has space
                        # Guarantees no log loss but may hang application
                        self.log_queue.put(text)
                    else:
                        # Positive timeout = wait specified time then drop logs
                        # Prevents application hanging but may lose logs
                        self.log_queue.put(text, timeout=self.queue_timeout)
                except queue.Full:
                    # This only happens with positive timeout
                    # Queue is full - just skip this message to avoid blocking
                    # Better to drop logs than hang the application
                    pass

        except Exception:
            # Silently ignore errors to prevent recursion
            pass

    @property
    def _is_merge_needed(self) -> bool:
        """Checks whether the log files need to be merged.

        Returns:
            whether the log files need to be merged.
        """
        return (
            self.artifact_store.config.IS_IMMUTABLE_FILESYSTEM
            and time.time() - self.last_merge_time > self.merge_files_interval
        )

    @property
    def _is_fsspec_io_thread(self) -> bool:
        """Checks if the current thread is the fsspec IO thread.

        Returns:
            whether the current thread is the fsspec IO thread.
        """
        # Most artifact stores are based on fsspec, which converts between
        # sync and async operations by using a separate AIO thread.
        # It may happen that the fsspec call itself will log something,
        # which will trigger this method, which may then use fsspec again,
        # causing a "Calling sync() from within a running loop" error, because
        # the fsspec library does not expect sync calls being made as a result
        # of a logging call made by itself.
        # To avoid this, we simply check if we're running in the fsspec AIO
        # thread and skip the save if that's the case.
        try:
            return (
                asyncio.events.get_running_loop() is not None
                and threading.current_thread().name == "fsspecIO"
            )
        except RuntimeError:
            # No running loop
            return False

    def _get_timestamped_filename(self, suffix: str = "") -> str:
        """Returns a timestamped filename.

        Args:
            suffix: optional suffix for the file name

        Returns:
            The timestamped filename.
        """
        return f"{time.time()}{suffix}{LOGS_EXTENSION}"

    def write_buffer(self, buffer_to_write: List[str]) -> None:
        """Write the given buffer to file. This runs in the log storage thread.

        Args:
            buffer_to_write: The buffer contents to write to file.
        """
        if not buffer_to_write:
            return

        # The configured logging handler uses a lock to ensure that
        # logs generated by different threads are not interleaved.
        # Given that most artifact stores are based on fsspec, which
        # use a separate thread for async operations, it may happen that
        # the fsspec library itself will log something, which will end
        # up in a deadlock.
        # To avoid this, we temporarily disable the lock in the logging
        # handler while writing to the file.
        logging_handler = None
        logging_lock = None
        try:
            # Only try to access logging handler if it exists
            root_logger = logging.getLogger()
            if root_logger.handlers:
                logging_handler = root_logger.handlers[0]
                logging_lock = getattr(logging_handler, "lock", None)
                if logging_lock:
                    logging_handler.lock = None

            # If the artifact store is immutable, write the buffer to a new file
            if self.artifact_store.config.IS_IMMUTABLE_FILESYSTEM:
                _logs_uri = self._get_timestamped_filename()
                with self.artifact_store.open(
                    os.path.join(
                        self.logs_uri,
                        _logs_uri,
                    ),
                    "w",
                ) as file:
                    for message in buffer_to_write:
                        file.write(f"{message}\n")

            # If the artifact store is mutable, append the buffer to the existing file
            else:
                with self.artifact_store.open(self.logs_uri, "a") as file:
                    for message in buffer_to_write:
                        file.write(f"{message}\n")
                self.artifact_store._remove_previous_file_versions(
                    self.logs_uri
                )

        finally:
            # Re-enable the logging lock
            if logging_handler and logging_lock:
                logging_handler.lock = logging_lock

    def merge_log_files(self, merge_all_files: bool = False) -> None:
        """Merges all log files into one in the given URI.

        Called on the logging context exit.

        Args:
            merge_all_files: whether to merge all files or only raw files
        """
        # If the artifact store is immutable, merge the log files
        if self.artifact_store.config.IS_IMMUTABLE_FILESYSTEM:
            merged_file_suffix = "_merged"
            files_ = self.artifact_store.listdir(self.logs_uri)
            if not merge_all_files:
                # already merged files will not be merged again
                files_ = [
                    f for f in files_ if merged_file_suffix not in str(f)
                ]
            file_name_ = self._get_timestamped_filename(
                suffix=merged_file_suffix
            )
            if len(files_) > 1:
                files_.sort()
                logger.debug("Log files count: %s", len(files_))

                missing_files = set()
                # dump all logs to a local file first
                with self.artifact_store.open(
                    os.path.join(self.logs_uri, file_name_), "w"
                ) as merged_file:
                    for file in files_:
                        try:
                            merged_file.write(
                                str(
                                    _load_file_from_artifact_store(
                                        os.path.join(self.logs_uri, str(file)),
                                        artifact_store=self.artifact_store,
                                        mode="r",
                                    )
                                )
                            )
                        except DoesNotExistException:
                            missing_files.add(file)

                # clean up left over files
                for file in files_:
                    if file not in missing_files:
                        self.artifact_store.remove(
                            os.path.join(self.logs_uri, str(file))
                        )

            # Update the last merge time
            self.last_merge_time = time.time()

    def send_merge_event(self) -> None:
        """Send a merge event to the log storage thread."""
        self.merge_event.set()


class PipelineLogsStorageContext:
    """Context manager which collects logs during pipeline run execution."""

    def __init__(
        self,
        logs_uri: str,
        artifact_store: "BaseArtifactStore",
        prepend_step_name: bool = True,
    ) -> None:
        """Initializes and prepares a storage object.

        Args:
            logs_uri: the URI of the logs file.
            artifact_store: Artifact Store from the current pipeline run context.
            prepend_step_name: Whether to prepend the step name to the logs.
        """
        # Create the storage object
        self.storage = PipelineLogsStorage(
            logs_uri=logs_uri, artifact_store=artifact_store
        )

        # Create the handler object
        self.artifact_store_handler: ArtifactStoreHandler = (
            ArtifactStoreHandler(self.storage)
        )
        self.artifact_store_handler.setFormatter(
            logging.Formatter(
                "[%(levelname)s] %(message)s (%(name)s:%(filename)s:%(lineno)d)"
            )
        )

        # Additional configuration
        self.prepend_step_name = prepend_step_name

    def __enter__(self) -> "PipelineLogsStorageContext":
        """Enter condition of the context manager.

        Registers an ArtifactStoreHandler for log storage.

        Returns:
            self
        """
<<<<<<< HEAD
        # Create storage handler
        self.artifact_store_handler = ArtifactStoreHandler(self.storage)

=======
>>>>>>> 404a5505
        # Add handler to root logger
        root_logger = logging.getLogger()
        root_logger.addHandler(self.artifact_store_handler)

        # Set root logger level to minimum of all active handlers
        # This ensures records can reach any handler that needs them
        self.original_root_level = root_logger.level
        handler_levels = [handler.level for handler in root_logger.handlers]

        # Set root logger to the minimum level among all handlers
        min_level = min(handler_levels)
        if min_level < root_logger.level:
            root_logger.setLevel(min_level)

        # Add handler to context variables for print() capture
        handlers = logging_handlers.get().copy()
        handlers.append(self.artifact_store_handler)
        logging_handlers.set(handlers)

        # Set the step names context variable
        step_names_disabled = handle_bool_env_var(
            ENV_ZENML_DISABLE_STEP_NAMES_IN_LOGS, default=False
        )

        if step_names_disabled or not self.prepend_step_name:
            # Step names are disabled through the env or they are disabled in the config
            step_names_in_console.set(False)
        else:
            # Otherwise, set it True (default)
            step_names_in_console.set(True)

        redirected.set(True)
        return self

    def __exit__(
        self,
        exc_type: Optional[Type[BaseException]],
        exc_val: Optional[BaseException],
        exc_tb: Optional[TracebackType],
    ) -> None:
        """Exit condition of the context manager.

        Args:
            exc_type: The class of the exception
            exc_val: The instance of the exception
            exc_tb: The traceback of the exception

        Removes the handler from loggers and context variables.
        """
        if exc_type is not None:
            # Write the exception and its traceback to the logs
            self.artifact_store_handler.emit(
                logging.LogRecord(
                    name="exception",
                    level=logging.ERROR,
                    pathname="",
                    lineno=0,
                    msg="An exception has occurred.",
                    args=(),
                    exc_info=(exc_type, exc_val, exc_tb) if exc_val else None,
                )
            )

        # Remove handler from root logger and restore original level
        if self.artifact_store_handler:
            root_logger = logging.getLogger()
            # Check if handler is still in the root logger before removing
            if self.artifact_store_handler in root_logger.handlers:
                root_logger.removeHandler(self.artifact_store_handler)
            # Restore original root logger level
            if hasattr(self, "original_root_level"):
                root_logger.setLevel(self.original_root_level)

        # Remove handler from context variables
        handlers = logging_handlers.get().copy()
        if self.artifact_store_handler in handlers:
            handlers.remove(self.artifact_store_handler)
        logging_handlers.set(handlers)

        # Shutdown thread (it will automatically drain queue and merge files)
        try:
            self.storage._shutdown_log_storage_thread()
        except Exception:
            pass

        # Reset the step names context to default
        step_names_in_console.set(False)


def setup_orchestrator_logging(
    run_id: str, deployment: "PipelineDeploymentResponse"
) -> Any:
    """Set up logging for an orchestrator environment.

    This function can be reused by different orchestrators to set up
    consistent logging behavior.

    Args:
        run_id: The pipeline run ID.
        deployment: The deployment of the pipeline run.

    Returns:
        The logs context (PipelineLogsStorageContext)
    """
    try:
        step_logging_enabled = True

        # Check whether logging is enabled
        if handle_bool_env_var(ENV_ZENML_DISABLE_PIPELINE_LOGS_STORAGE, False):
            step_logging_enabled = False
        else:
            if (
                deployment.pipeline_configuration.enable_pipeline_logs
                is not None
            ):
                step_logging_enabled = (
                    deployment.pipeline_configuration.enable_pipeline_logs
                )

        if not step_logging_enabled:
            return nullcontext()

        # Fetch the active stack
        client = Client()
        active_stack = client.active_stack

        # Configure the logs
        logs_uri = prepare_logs_uri(
            artifact_store=active_stack.artifact_store,
        )

        logs_context = PipelineLogsStorageContext(
            logs_uri=logs_uri,
            artifact_store=active_stack.artifact_store,
            prepend_step_name=False,
        )

        logs_model = LogsRequest(
            uri=logs_uri,
            source="orchestrator",
            artifact_store_id=active_stack.artifact_store.id,
        )

        # Add orchestrator logs to the pipeline run
        try:
            run_update = PipelineRunUpdate(add_logs=[logs_model])
            client.zen_store.update_run(
                run_id=UUID(run_id), run_update=run_update
            )
        except Exception as e:
            logger.error(
                f"Failed to add orchestrator logs to the run {run_id}: {e}"
            )
            raise e
        return logs_context
    except Exception as e:
        logger.error(
            f"Failed to setup orchestrator logging for run {run_id}: {e}"
        )
        return nullcontext()<|MERGE_RESOLUTION|>--- conflicted
+++ resolved
@@ -163,7 +163,6 @@
             record: The log record to emit.
         """
         try:
-<<<<<<< HEAD
             # Get level enum
             level = LoggingLevels.__members__.get(record.levelname.upper())
 
@@ -203,27 +202,6 @@
 
                     json_line = log_record.model_dump_json(exclude_none=True)
                     self.storage.write(json_line)
-=======
-            # Format for storage with timestamp, level, and message
-            timestamp = utc_now().strftime("%Y-%m-%d %H:%M:%S")
-            formatted_message = remove_ansi_escape_codes(
-                record.getMessage()
-            ).rstrip()
-            message = (
-                f"[{timestamp} UTC] [{record.levelname}] {formatted_message}"
-            )
-
-            # Include exception information if present
-            if record.exc_info:
-                import traceback
-
-                exception_text = "".join(
-                    traceback.format_exception(*record.exc_info)
-                )
-                message = f"{message}\n{exception_text.rstrip()}"
-
-            self.storage.write(message)
->>>>>>> 404a5505
         except Exception:
             # Don't let storage errors break logging
             pass
@@ -333,13 +311,8 @@
         return original_print(message, *args[1:], **kwargs)
 
     # Store original and replace print
-<<<<<<< HEAD
-    setattr(builtins, '_zenml_original_print', original_print)
-    builtins.print = wrapped_print
-=======
     setattr(builtins, "_zenml_original_print", original_print)
     setattr(builtins, "print", wrapped_print)
->>>>>>> 404a5505
 
 
 def remove_ansi_escape_codes(text: str) -> str:
@@ -1083,12 +1056,6 @@
         Returns:
             self
         """
-<<<<<<< HEAD
-        # Create storage handler
-        self.artifact_store_handler = ArtifactStoreHandler(self.storage)
-
-=======
->>>>>>> 404a5505
         # Add handler to root logger
         root_logger = logging.getLogger()
         root_logger.addHandler(self.artifact_store_handler)
