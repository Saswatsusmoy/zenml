#  Copyright (c) ZenML GmbH 2024. All Rights Reserved.
#
#  Licensed under the Apache License, Version 2.0 (the "License");
#  you may not use this file except in compliance with the License.
#  You may obtain a copy of the License at:
#
#       https://www.apache.org/licenses/LICENSE-2.0
#
#  Unless required by applicable law or agreed to in writing, software
#  distributed under the License is distributed on an "AS IS" BASIS,
#  WITHOUT WARRANTIES OR CONDITIONS OF ANY KIND, either express
#  or implied. See the License for the specific language governing
#  permissions and limitations under the License.
"""FastAPI application for serving ZenML pipelines."""

import os
import time
from contextlib import asynccontextmanager
from datetime import datetime, timezone
from typing import Any, AsyncGenerator, Dict, Optional
from uuid import UUID

from fastapi import (
    APIRouter,
    Depends,
    FastAPI,
    HTTPException,
    Request,
)
from fastapi.middleware.cors import CORSMiddleware
from fastapi.responses import HTMLResponse
<<<<<<< HEAD
from pydantic import create_model
from starlette.concurrency import run_in_threadpool
=======
from fastapi.security import HTTPAuthorizationCredentials, HTTPBearer
from pydantic import BaseModel
>>>>>>> b45398ff

from zenml.deployers.serving.service import PipelineServingService
from zenml.logger import get_logger

logger = get_logger(__name__)

# Track service start time
service_start_time: Optional[float] = None
_service: Optional[PipelineServingService] = None


@asynccontextmanager
async def lifespan(app: FastAPI) -> AsyncGenerator[None, None]:
    """Manage application lifespan."""
    global service_start_time

    # Check for test mode
    if os.getenv("ZENML_SERVING_TEST_MODE", "false").lower() == "true":
        logger.info("🧪 Running in test mode - skipping initialization")
        service_start_time = time.time()
        yield
        return

    # Startup
    logger.info("🚀 Starting ZenML Pipeline Serving service...")
    service_start_time = time.time()

    deployment_id = os.getenv("ZENML_PIPELINE_DEPLOYMENT_ID")
    if not deployment_id:
        raise ValueError(
            "ZENML_PIPELINE_DEPLOYMENT_ID environment variable is required"
        )

    try:
        global _service
        _service = PipelineServingService(UUID(deployment_id))
        await _service.initialize()
        # Register a clean, focused router for the /invoke endpoint.
        app.include_router(_build_invoke_router(_service))
        logger.info("✅ Pipeline serving service initialized successfully")
    except Exception as e:
        logger.error(f"❌ Failed to initialize: {e}")
        raise

    yield

    # Shutdown
    logger.info("🛑 Shutting down ZenML Pipeline Serving service...")
    try:
        if _service:
            await _service.cleanup()
            logger.info("✅ Pipeline serving service cleaned up successfully")
    except Exception as e:
        logger.error(f"❌ Error during service cleanup: {e}")


# Create FastAPI application with OpenAPI security scheme
app = FastAPI(
    title="ZenML Pipeline Serving",
    description="Serve ZenML pipelines as FastAPI endpoints",
    version="0.2.0",
    lifespan=lifespan,
    docs_url="/docs",
    redoc_url="/redoc",
)

# Define security scheme for OpenAPI documentation
security = HTTPBearer(
    scheme_name="Bearer Token",
    description="Enter your API key as a Bearer token",
    auto_error=False,  # We handle errors in our dependency
)


def _build_invoke_router(service: PipelineServingService) -> APIRouter:
    """Create an idiomatic APIRouter that exposes /invoke."""
    assert service._params_model is not None
    router = APIRouter()

    InvokeBody = create_model(
        "PipelineInvokeRequest",
        parameters=(service._params_model, ...),
        run_name=(Optional[str], None),
        timeout=(Optional[int], None),
    )

    @router.post(
        "/invoke",
        name="invoke_pipeline",
        summary="Invoke the pipeline with validated parameters",
    )
    async def invoke(
        body: InvokeBody,  # type: ignore[valid-type]
    ) -> Dict[str, Any]:
        return await run_in_threadpool(
            service.execute_pipeline,
            body.parameters.model_dump(),  # type: ignore[attr-defined]
            body.run_name,  # type: ignore[attr-defined]
            body.timeout,  # type: ignore[attr-defined]
        )

    return router


def get_pipeline_service() -> PipelineServingService:
    """Get the pipeline serving service."""
    assert _service is not None
    return _service


def verify_token(
    credentials: Optional[HTTPAuthorizationCredentials] = Depends(security),
) -> None:
    """Verify the provided Bearer token for authentication.

    This dependency function integrates with FastAPI's security system
    to provide proper OpenAPI documentation and authentication UI.

    Args:
        credentials: HTTP Bearer credentials from the request

    Raises:
        HTTPException: If authentication is required but token is invalid
    """
    auth_key = os.getenv("ZENML_SERVING_AUTH_KEY", "").strip()
    auth_enabled = auth_key and auth_key != ""

    # If authentication is not enabled, allow all requests
    if not auth_enabled:
        return

    # If authentication is enabled, validate the token
    if not credentials:
        raise HTTPException(
            status_code=401,
            detail="Authorization header required",
            headers={"WWW-Authenticate": "Bearer"},
        )

    if credentials.credentials != auth_key:
        raise HTTPException(
            status_code=401,
            detail="Invalid authentication token",
            headers={"WWW-Authenticate": "Bearer"},
        )

    # Token is valid, authentication successful
    return


# Add CORS middleware to allow frontend access
# TODO: In production, restrict allow_origins to specific domains for security
app.add_middleware(
    CORSMiddleware,
    allow_origins=["*"],  # Allow all origins - restrict in production
    allow_credentials=True,
    allow_methods=["GET", "POST", "PUT", "DELETE", "OPTIONS"],
    allow_headers=["*"],
)


@app.get("/", response_class=HTMLResponse)
async def root(
    service: PipelineServingService = Depends(get_pipeline_service),
) -> str:
    """Root endpoint with service information."""
    info = service.get_service_info()

    html_content = f"""
    <!DOCTYPE html>
    <html>
    <head>
        <title>ZenML Pipeline Serving</title>
        <style>
            body {{ font-family: Arial, sans-serif; margin: 40px; }}
            .header {{ color: #2563eb; }}
            .section {{ margin: 20px 0; }}
            .status {{ padding: 5px 10px; border-radius: 4px; background: #10b981; color: white; }}
        </style>
    </head>
    <body>
        <h1 class="header">🚀 ZenML Pipeline Serving</h1>
        <div class="section">
            <h2>Service Status</h2>
            <p>Status: <span class="status">Running</span></p>
            <p>Pipeline: <strong>{info["pipeline_name"]}</strong></p>
        </div>
        <div class="section">
            <h2>Documentation</h2>
            <p><a href="/docs">📖 Interactive API Documentation</a></p>
        </div>
    </body>
    </html>
    """
    return html_content


<<<<<<< HEAD
"""
The /invoke route is registered dynamically during startup using the
precomputed Pydantic model exposed by the service. This ensures OpenAPI
and request validation are both driven by the same canonical model.
"""
=======
@app.post("/invoke")
async def invoke_pipeline(
    request: PipelineInvokeRequest,
    service: PipelineServingService = Depends(get_pipeline_service),
    _: None = Depends(verify_token),
) -> Dict[str, Any]:
    """Execute pipeline with dependency injection."""
    try:
        result = await service.execute_pipeline(
            parameters=request.parameters,
            run_name=request.run_name,
            timeout=request.timeout,
        )
        return result
    except Exception as e:
        logger.error(f"Pipeline execution failed: {e}")
        return {"success": False, "error": f"Internal server error: {str(e)}"}
>>>>>>> b45398ff


@app.get("/health")
async def health_check(
    service: PipelineServingService = Depends(get_pipeline_service),
) -> Dict[str, Any]:
    """Service health check endpoint."""
    if not service.is_healthy():
        raise HTTPException(503, "Service is unhealthy")

    info = service.get_service_info()
    uptime = time.time() - service_start_time if service_start_time else 0

    return {
        "status": "healthy",
        "deployment_id": info["deployment_id"],
        "pipeline_name": info["pipeline_name"],
        "uptime": uptime,
        "last_execution": service.last_execution_time,
    }


@app.get("/info")
async def pipeline_info(
    service: PipelineServingService = Depends(get_pipeline_service),
) -> Dict[str, Any]:
    """Get detailed pipeline information and parameter schema."""
    info = service.get_service_info()

    return {
        "pipeline": {
            "name": info["pipeline_name"],
            "parameters": service.deployment.pipeline_spec.parameters
            if service.deployment and service.deployment.pipeline_spec
            else {},
        },
        "deployment": {
            "id": info["deployment_id"],
        },
    }


@app.get("/metrics")
async def execution_metrics(
    service: PipelineServingService = Depends(get_pipeline_service),
) -> Dict[str, Any]:
    """Get pipeline execution metrics and statistics."""
    metrics = service.get_execution_metrics()
    return metrics


@app.get("/status")
async def service_status(
    service: PipelineServingService = Depends(get_pipeline_service),
) -> Dict[str, Any]:
    """Get detailed service status information."""
    info = service.get_service_info()

    return {
        "service_name": "ZenML Pipeline Serving",
        "version": "0.2.0",
        "deployment_id": info["deployment_id"],
        "status": "running" if service.is_healthy() else "unhealthy",
        "started_at": datetime.fromtimestamp(
            service_start_time, tz=timezone.utc
        )
        if service_start_time
        else datetime.now(timezone.utc),
        "configuration": {
            "deployment_id": os.getenv("ZENML_PIPELINE_DEPLOYMENT_ID"),
            "host": os.getenv("ZENML_SERVICE_HOST", "0.0.0.0"),
            "port": int(os.getenv("ZENML_SERVICE_PORT", "8001")),
        },
    }


# Custom exception handlers
@app.exception_handler(ValueError)
async def value_error_handler(
    request: Request, exc: ValueError
) -> HTTPException:
    """Handle ValueError exceptions."""
    logger.error(f"ValueError in request {request.url}: {str(exc)}")
    return HTTPException(status_code=400, detail=str(exc))


@app.exception_handler(RuntimeError)
async def runtime_error_handler(
    request: Request, exc: RuntimeError
) -> HTTPException:
    """Handle RuntimeError exceptions."""
    logger.error(f"RuntimeError in request {request.url}: {str(exc)}")
    return HTTPException(status_code=500, detail=str(exc))


if __name__ == "__main__":
    import argparse

    import uvicorn

    parser = argparse.ArgumentParser()
    parser.add_argument(
        "--deployment_id",
        default=os.getenv("ZENML_PIPELINE_DEPLOYMENT_ID"),
        help="Pipeline deployment ID",
    )
    parser.add_argument(
        "--host", default=os.getenv("ZENML_SERVICE_HOST", "0.0.0.0")
    )
    parser.add_argument(
        "--port",
        type=int,
        default=int(os.getenv("ZENML_SERVICE_PORT", "8001")),
    )
    parser.add_argument(
        "--workers",
        type=int,
        default=int(os.getenv("ZENML_SERVICE_WORKERS", "1")),
    )
    parser.add_argument(
        "--log_level", default=os.getenv("ZENML_LOG_LEVEL", "info").lower()
    )
    parser.add_argument(
        "--auth_key", default=os.getenv("ZENML_SERVING_AUTH_KEY", "")
    )
    args = parser.parse_args()

    if args.deployment_id:
        os.environ["ZENML_PIPELINE_DEPLOYMENT_ID"] = args.deployment_id
    if args.auth_key:
        os.environ["ZENML_SERVING_AUTH_KEY"] = args.auth_key

    logger.info(f"Starting FastAPI server on {args.host}:{args.port}")

    uvicorn.run(
        "zenml.deployers.serving.app:app",
        host=args.host,
        port=args.port,
        workers=args.workers,
        log_level=args.log_level,
        reload=False,
    )<|MERGE_RESOLUTION|>--- conflicted
+++ resolved
@@ -29,13 +29,9 @@
 )
 from fastapi.middleware.cors import CORSMiddleware
 from fastapi.responses import HTMLResponse
-<<<<<<< HEAD
+from fastapi.security import HTTPAuthorizationCredentials, HTTPBearer
 from pydantic import create_model
 from starlette.concurrency import run_in_threadpool
-=======
-from fastapi.security import HTTPAuthorizationCredentials, HTTPBearer
-from pydantic import BaseModel
->>>>>>> b45398ff
 
 from zenml.deployers.serving.service import PipelineServingService
 from zenml.logger import get_logger
@@ -129,6 +125,7 @@
     )
     async def invoke(
         body: InvokeBody,  # type: ignore[valid-type]
+        _: None = Depends(verify_token),
     ) -> Dict[str, Any]:
         return await run_in_threadpool(
             service.execute_pipeline,
@@ -232,34 +229,6 @@
     """
     return html_content
 
-
-<<<<<<< HEAD
-"""
-The /invoke route is registered dynamically during startup using the
-precomputed Pydantic model exposed by the service. This ensures OpenAPI
-and request validation are both driven by the same canonical model.
-"""
-=======
-@app.post("/invoke")
-async def invoke_pipeline(
-    request: PipelineInvokeRequest,
-    service: PipelineServingService = Depends(get_pipeline_service),
-    _: None = Depends(verify_token),
-) -> Dict[str, Any]:
-    """Execute pipeline with dependency injection."""
-    try:
-        result = await service.execute_pipeline(
-            parameters=request.parameters,
-            run_name=request.run_name,
-            timeout=request.timeout,
-        )
-        return result
-    except Exception as e:
-        logger.error(f"Pipeline execution failed: {e}")
-        return {"success": False, "error": f"Internal server error: {str(e)}"}
->>>>>>> b45398ff
-
-
 @app.get("/health")
 async def health_check(
     service: PipelineServingService = Depends(get_pipeline_service),
