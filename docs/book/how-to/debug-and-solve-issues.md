---
icon: bug
description: A guide to debug common issues and get help.
icon: bug
---

<<<<<<< HEAD
#  Debug and solve issues
=======
# Debug and solve issues
>>>>>>> 65bafcfb

If you stumbled upon this page, chances are you're facing issues with using ZenML. This page documents suggestions and best practices to let you debug, get help, and solve issues quickly.

### When to get help?

We suggest going through the following checklist before asking for help:

*   Search on Slack using the built-in Slack search function at the top of the page.

    ![Searching on Slack.](../.gitbook/assets/slack\_search\_bar.png)
* Search on [GitHub issues](https://github.com/zenml-io/zenml/issues).
*   Search the [docs](https://docs.zenml.io) using the search bar in the top right corner of the page.

    ![Searching on docs page.](../.gitbook/assets/doc\_search\_bar.png)
* Check out the [common errors](debug-and-solve-issues.md#most-common-errors) section below.
* Understand the problem by studying the [additional logs](debug-and-solve-issues.md#41-additional-logs) and [client/server logs](debug-and-solve-issues.md#client-and-server-logs).

Chances are you'd find your answers there. If you can't find any clue, then it's time to post your question on [Slack](https://zenml.io/slack).

### How to post on Slack?

When posting on Slack it's useful to provide the following information (when applicable) so that we get a complete picture before jumping into solutions.

#### 1. System Information

Let us know relevant information about your system. We recommend running the following in your terminal and attaching the output to your question.

```shell
zenml info -a -s
```

You can optionally include information about specific packages where you're having problems by using the `-p` option. For example, if you're having problems with the `tensorflow` package, you can run:

```shell
zenml info -p tensorflow
```

The output should look something like this:

```yaml
ZENML_LOCAL_VERSION: 0.40.2
ZENML_SERVER_VERSION: 0.40.2
ZENML_SERVER_DATABASE: mysql
ZENML_SERVER_DEPLOYMENT_TYPE: alpha
ZENML_CONFIG_DIR: /Users/my_username/Library/Application Support/zenml
ZENML_LOCAL_STORE_DIR: /Users/my_username/Library/Application Support/zenml/local_stores
ZENML_SERVER_URL: https://someserver.zenml.io
ZENML_ACTIVE_REPOSITORY_ROOT: /Users/my_username/coding/zenml/repos/zenml
PYTHON_VERSION: 3.9.13
ENVIRONMENT: native
SYSTEM_INFO: {'os': 'mac', 'mac_version': '13.2'}
ACTIVE_STACK: default
ACTIVE_USER: some_user
TELEMETRY_STATUS: disabled
ANALYTICS_CLIENT_ID: xxxxxxx-xxxxxxx-xxxxxxx
ANALYTICS_USER_ID: xxxxxxx-xxxxxxx-xxxxxxx
ANALYTICS_SERVER_ID: xxxxxxx-xxxxxxx-xxxxxxx
INTEGRATIONS: ['airflow', 'aws', 'azure', 'dash', 'evidently', 'facets', 'feast', 'gcp', 'github',
'graphviz', 'huggingface', 'kaniko', 'kubeflow', 'kubernetes', 'lightgbm', 'mlflow',
'neptune', 'neural_prophet', 'pillow', 'plotly', 'pytorch', 'pytorch_lightning', 's3', 'scipy',
'sklearn', 'slack', 'spark', 'tensorboard', 'tensorflow', 'vault', 'wandb', 'whylogs', 'xgboost']
```

System information provides more context to your issue and also eliminates the need for anyone to ask when they're trying to help. This increases the chances of your question getting answered and saves everyone's time.

#### 2. What happened?

Tell us briefly:

* What were you trying to achieve?
* What did you expect to happen?
* What actually happened?

#### 3. How to reproduce the error?

Walk us through how to reproduce the same error you had step-by-step, whenever possible. Use the format you prefer. Write it in text or record a video, whichever lets you get the issue at hand across to us!

#### 4. Relevant log output

As a general rule of thumb, always attach relevant log outputs and the full error traceback to help us understand what happened under the hood. If the full error traceback does not fit into a text message, attach a file or use a service like [Pastebin](https://pastebin.com/) or [Github's Gist](https://gist.github.com/).

Along with the error traceback, we recommend to always share the output of the following commands:

* `zenml status`
* `zenml stack describe`

When applicable, also attach logs of the orchestrator. For example, if you're using the Kubeflow orchestrator, include the logs of the pod that was running the step that failed.

Usually, the default log you see in your terminal is sufficient, in the event it's not, then it's useful to provide additional logs. Additional logs are not shown by default, you'll have to toggle an environment variable for it. Read the next section to find out how.

**4.1 Additional logs**

When the default logs are not helpful, ambiguous, or do not point you to the root of the issue, you can toggle the value of the `ZENML_LOGGING_VERBOSITY` environment variable to change the type of logs shown. The default value of `ZENML_LOGGING_VERBOSITY` environment variable is:

```
ZENML_LOGGING_VERBOSITY=INFO
```

You can pick other values such as `WARN`, `ERROR`, `CRITICAL`, `DEBUG` to change what's shown in the logs. And export the environment variable in your terminal. For example in Linux:

```shell
export ZENML_LOGGING_VERBOSITY=DEBUG
```

Read more about how to set environment variables for:

* For [Linux](https://linuxize.com/post/how-to-set-and-list-environment-variables-in-linux/).
* For [macOS](https://youngstone89.medium.com/setting-up-environment-variables-in-mac-os-28e5941c771c).
* For [Windows](https://www.computerhope.com/issues/ch000549.htm).

### Client and server logs

When facing a ZenML Server-related issue, you can view the logs of the server to introspect deeper. To achieve this, run:

```shell
zenml logs
```

The logs from a healthy server should look something like this:

```shell
INFO:asyncio:Syncing pipeline runs...
2022-10-19 09:09:18,195 - zenml.zen_stores.metadata_store - DEBUG - Fetched 4 steps for pipeline run '13'. (metadata_store.py:315)
2022-10-19 09:09:18,359 - zenml.zen_stores.metadata_store - DEBUG - Fetched 0 inputs and 4 outputs for step 'importer'. (metadata_store.py:427)
2022-10-19 09:09:18,461 - zenml.zen_stores.metadata_store - DEBUG - Fetched 0 inputs and 4 outputs for step 'importer'. (metadata_store.py:427)
2022-10-19 09:09:18,516 - zenml.zen_stores.metadata_store - DEBUG - Fetched 2 inputs and 2 outputs for step 'normalizer'. (metadata_store.py:427)
2022-10-19 09:09:18,606 - zenml.zen_stores.metadata_store - DEBUG - Fetched 0 inputs and 4 outputs for step 'importer'. (metadata_store.py:427)
```

### Most common errors

This section documents frequently encountered errors among users and solutions to each.

#### Error initializing rest store

Typically, the error presents itself as:

```bash
RuntimeError: Error initializing rest store with URL 'http://127.0.0.1:8237': HTTPConnectionPool(host='127.0.0.1', port=8237): Max retries exceeded with url: /api/v1/login (Caused by 
NewConnectionError('<urllib3.connection.HTTPConnection object at 0x7f9abb198550>: Failed to establish a new connection: [Errno 61] Connection refused'))
```

If you restarted your machine after deploying ZenML then you have to run `zenml up` again after each restart. Local ZenML deployments don't survive machine restarts.

#### Column 'step\_configuration' cannot be null

```bash
sqlalchemy.exc.IntegrityError: (pymysql.err.IntegrityError) (1048, "Column 'step_configuration' cannot be null")
```

This happens when a step configuration is too long. We changed the limit from 4K to 65K chars, but it could still happen if you have excessively long strings in your config.

#### 'NoneType' object has no attribute 'name'

This is also a common error you might encounter when you do not have the necessary stack components registered on the stack. For example:

```shell
╭─────────────────────────────── Traceback (most recent call last) ────────────────────────────────╮
│ /home/dnth/Documents/zenml-projects/nba-pipeline/run_pipeline.py:24 in <module>                  │
│                                                                                                  │
│    21 │   reference_data_splitter,                                                               │
│    22 │   TrainingSplitConfig,                                                                   │
│    23 )                                                                                          │
│ ❱  24 from steps.trainer import random_forest_trainer                                            │
│    25 from steps.encoder import encode_columns_and_clean                                         │
│    26 from steps.importer import (                                                               │
│    27 │   import_season_schedule,                                                                │
│                                                                                                  │
│ /home/dnth/Documents/zenml-projects/nba-pipeline/steps/trainer.py:24 in <module>                 │
│                                                                                                  │
│   21 │   max_depth: int = 10000                                                                  │
│   22 │   target_col: str = "FG3M"                                                                │
│   23                                                                                             │
│ ❱ 24 @step(enable_cache=False, experiment_tracker=experiment_tracker.name)                       │
│   25 def random_forest_trainer(                                                                  │
│   26 │   train_df_x: pd.DataFrame,                                                               │
│   27 │   train_df_y: pd.DataFrame,                                                               │
╰──────────────────────────────────────────────────────────────────────────────────────────────────╯
AttributeError: 'NoneType' object has no attribute 'name'
```

In the above error snippet, the `step` on line 24 expects an experiment tracker but could not find it on the stack. To solve it, register an experiment tracker of your choice on the stack. For instance:

```shell
zenml experiment-tracker register mlflow_tracker --flavor=mlflow
```

and update your stack with the experiment tracker:

```shell
zenml stack update -e mlflow_tracker
```

This also applies to all other [stack components](../component-guide/).

<figure><img src="https://static.scarf.sh/a.png?x-pxid=f0b4f458-0a54-4fcd-aa95-d5ee424815bc" alt="ZenML Scarf"><figcaption></figcaption></figure><|MERGE_RESOLUTION|>--- conflicted
+++ resolved
@@ -1,14 +1,9 @@
 ---
 icon: bug
 description: A guide to debug common issues and get help.
-icon: bug
 ---
 
-<<<<<<< HEAD
 #  Debug and solve issues
-=======
-# Debug and solve issues
->>>>>>> 65bafcfb
 
 If you stumbled upon this page, chances are you're facing issues with using ZenML. This page documents suggestions and best practices to let you debug, get help, and solve issues quickly.
 
