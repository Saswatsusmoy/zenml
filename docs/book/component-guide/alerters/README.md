---
description: Sending automated alerts to chat services and email.
icon: message-exclamation
---

# Alerters

**Alerters** allow you to send messages to chat services (like Slack, Discord, etc.) or via email from within your
pipelines. This is useful to immediately get notified about failures, for general monitoring/reporting, or
for building human-in-the-loop ML workflows.

## Alerter Flavors

Currently, the [SlackAlerter](slack.md), [DiscordAlerter](discord.md), and [SMTP Email Alerter](smtp_email.md) are the available alerter integrations. However, it is straightforward to extend ZenML and [build an alerter for other services](custom.md).

| Alerter                            | Flavor        | Integration   | Notes                                                              |
|------------------------------------|---------------|---------------|--------------------------------------------------------------------|
| [Slack](slack.md)                  | `slack`       | `slack`       | Interacts with a Slack channel                                     |
| [Discord](discord.md)              | `discord`     | `discord`     | Interacts with a Discord channel                                   |
| [SMTP Email](smtp_email.md)        | `smtp_email`  | `smtp_email`  | Sends email notifications via SMTP                                 |
| [Custom Implementation](custom.md) | _custom_      |               | Extend the alerter abstraction and provide your own implementation |

{% hint style="info" %}
If you would like to see the available flavors of alerters in your terminal, you can use the following command:

```shell
zenml alerter flavor list
```
{% endhint %}

## How to Use Alerters with ZenML

### 1. Register an Alerter

First, you register the alerter flavor of your choice. For example, for Slack:

```shell
zenml alerter register my_slack_alerter \
    --flavor=slack \
    --slack_token=<YOUR_SLACK_BOT_TOKEN> \
    --slack_channel_id=<YOUR_SLACK_CHANNEL_ID>
```

Then attach it to your stack:

```shell
zenml stack register my_stack -al my_slack_alerter ...
```

### 2. Use `alerter_post_step` (Recommended)

ZenML now provides a **unified** step for posting alerts, regardless of which alerter flavor you’ve chosen. Simply import
and use `alerter_post_step`, passing an `AlerterMessage` object that you can fill with details:

```python
from zenml.alerter.steps.alerter_post_step import alerter_post_step
from zenml.models.v2.misc.alerter_models import AlerterMessage
from zenml import pipeline

@pipeline
def my_pipeline():
    # Construct a message with an optional title, body, and extra metadata
    msg = AlerterMessage(
        title="Hello from my pipeline!",
        body="All checks passed successfully.",
        metadata={"accuracy": 0.95, "f1_score": 0.92}
    )
    result = alerter_post_step(msg)
    # result is True if successfully posted, else False
```

When you run this pipeline, ZenML will automatically detect which alerter is configured in your active stack, then post
to Slack, Discord, or send an email, etc. Each flavor interprets the message in its own format (Slack blocks, email HTML, etc.).

### 3. Use `alerter_ask_step` (Optional)

If your chosen alerter flavor supports interactive approvals (like Slack or Discord), you can incorporate a human-in-the-loop
before continuing:

```python
from zenml.alerter.steps.alerter_ask_step import alerter_ask_step

@pipeline
def my_interactive_pipeline():
    # ...
    user_approved = alerter_ask_step(
        AlerterMessage(
            title="Should I proceed?",
            body="Type 'approve' or 'no' in chat..."
        )
    )
    # The pipeline can then branch logic based on user_approved
```

If the underlying alerter doesn’t support interactive approvals (e.g., SMTP Email), a `NotImplementedError`
may be raised or it will always return `False`.

## Specialized Steps: Deprecated

We previously provided specialized steps for Slack, Discord, and Email:
- `slack_alerter_post_step`, `slack_alerter_ask_step`
- `discord_alerter_post_step`, `discord_alerter_ask_step`
- `smtp_email_alerter_post_step`

These steps are **deprecated** and will be removed in a future release. Please migrate to the generic
`alerter_post_step` and `alerter_ask_step` as shown above.

<<<<<<< HEAD
<figure><img src="https://static.scarf.sh/a.png?x-pxid=f0b4f458-0a54-4fcd-aa95-d5ee424815bc" alt="ZenML Scarf"><figcaption></figcaption></figure>
=======
## Using the Ask Step for Human-in-the-Loop Workflows

All alerters provide an `ask()` method and corresponding ask steps that enable human-in-the-loop workflows. These are essential for:

- Getting approval before deploying models to production
- Confirming critical pipeline decisions  
- Manual intervention points in automated workflows

### How Ask Steps Work

Ask steps (like `discord_alerter_ask_step` and `slack_alerter_ask_step`):

1. **Post a message** to your chat service with your question
2. **Wait for user response** containing specific approval or disapproval keywords
3. **Return a boolean** - `True` if approved, `False` if disapproved or timeout

```python
from zenml import step, pipeline
from zenml.integrations.slack.steps.slack_alerter_ask_step import slack_alerter_ask_step

@step
def deploy_model(model, approved: bool) -> None:
    if approved:
        # Deploy the model to production
        print("Deploying model to production...")
        # deployment logic here
    else:
        print("Deployment cancelled by user")

@pipeline
def deployment_pipeline():
    trained_model = train_model()
    # Ask for human approval before deployment
    approved = slack_alerter_ask_step("Deploy model to production?")
    deploy_model(trained_model, approved)
```

### Default Response Keywords

By default, alerters recognize these response options:

**Approval:** `approve`, `LGTM`, `ok`, `yes`  
**Disapproval:** `decline`, `disapprove`, `no`, `reject`

### Customizing Response Keywords

You can customize the approval and disapproval keywords using alerter parameters:

```python
from zenml.integrations.slack.steps.slack_alerter_ask_step import slack_alerter_ask_step
from zenml.integrations.slack.alerters.slack_alerter import SlackAlerterParameters

# Use custom approval/disapproval keywords
params = SlackAlerterParameters(
    approve_msg_options=["deploy", "ship it", "✅"],
    disapprove_msg_options=["stop", "cancel", "❌"]
)

approved = slack_alerter_ask_step(
    "Deploy model to production?", 
    params=params
)
```

### Important Notes

- **Return Type**: Ask steps return a boolean value - ensure your pipeline logic handles this correctly
- **Keywords**: Response keywords are case-sensitive (except Slack, which converts to lowercase)
- **Timeout**: If no valid response is received within the timeout period, the step returns `False`
- **Permissions**: Ensure your bot has permissions to read messages in the target channel

<!-- For scarf -->
<figure><img alt="ZenML Scarf" referrerpolicy="no-referrer-when-downgrade" src="https://static.scarf.sh/a.png?x-pxid=f0b4f458-0a54-4fcd-aa95-d5ee424815bc" /></figure>
>>>>>>> 2781e4d3
<|MERGE_RESOLUTION|>--- conflicted
+++ resolved
@@ -49,7 +49,7 @@
 
 ### 2. Use `alerter_post_step` (Recommended)
 
-ZenML now provides a **unified** step for posting alerts, regardless of which alerter flavor you’ve chosen. Simply import
+ZenML now provides a **unified** step for posting alerts, regardless of which alerter flavor you've chosen. Simply import
 and use `alerter_post_step`, passing an `AlerterMessage` object that you can fill with details:
 
 ```python
@@ -72,43 +72,7 @@
 When you run this pipeline, ZenML will automatically detect which alerter is configured in your active stack, then post
 to Slack, Discord, or send an email, etc. Each flavor interprets the message in its own format (Slack blocks, email HTML, etc.).
 
-### 3. Use `alerter_ask_step` (Optional)
-
-If your chosen alerter flavor supports interactive approvals (like Slack or Discord), you can incorporate a human-in-the-loop
-before continuing:
-
-```python
-from zenml.alerter.steps.alerter_ask_step import alerter_ask_step
-
-@pipeline
-def my_interactive_pipeline():
-    # ...
-    user_approved = alerter_ask_step(
-        AlerterMessage(
-            title="Should I proceed?",
-            body="Type 'approve' or 'no' in chat..."
-        )
-    )
-    # The pipeline can then branch logic based on user_approved
-```
-
-If the underlying alerter doesn’t support interactive approvals (e.g., SMTP Email), a `NotImplementedError`
-may be raised or it will always return `False`.
-
-## Specialized Steps: Deprecated
-
-We previously provided specialized steps for Slack, Discord, and Email:
-- `slack_alerter_post_step`, `slack_alerter_ask_step`
-- `discord_alerter_post_step`, `discord_alerter_ask_step`
-- `smtp_email_alerter_post_step`
-
-These steps are **deprecated** and will be removed in a future release. Please migrate to the generic
-`alerter_post_step` and `alerter_ask_step` as shown above.
-
-<<<<<<< HEAD
-<figure><img src="https://static.scarf.sh/a.png?x-pxid=f0b4f458-0a54-4fcd-aa95-d5ee424815bc" alt="ZenML Scarf"><figcaption></figcaption></figure>
-=======
-## Using the Ask Step for Human-in-the-Loop Workflows
+### 3. Use `alerter_ask_step` for Human-in-the-Loop Workflows
 
 All alerters provide an `ask()` method and corresponding ask steps that enable human-in-the-loop workflows. These are essential for:
 
@@ -116,17 +80,18 @@
 - Confirming critical pipeline decisions  
 - Manual intervention points in automated workflows
 
-### How Ask Steps Work
+#### How Ask Steps Work
 
-Ask steps (like `discord_alerter_ask_step` and `slack_alerter_ask_step`):
+The generic `alerter_ask_step` (and flavor-specific ask steps):
 
 1. **Post a message** to your chat service with your question
 2. **Wait for user response** containing specific approval or disapproval keywords
 3. **Return a boolean** - `True` if approved, `False` if disapproved or timeout
 
 ```python
+from zenml.alerter.steps.alerter_ask_step import alerter_ask_step
+from zenml.models.v2.misc.alerter_models import AlerterMessage
 from zenml import step, pipeline
-from zenml.integrations.slack.steps.slack_alerter_ask_step import slack_alerter_ask_step
 
 @step
 def deploy_model(model, approved: bool) -> None:
@@ -141,23 +106,31 @@
 def deployment_pipeline():
     trained_model = train_model()
     # Ask for human approval before deployment
-    approved = slack_alerter_ask_step("Deploy model to production?")
+    approval_msg = AlerterMessage(
+        title="Deployment Approval",
+        body="Deploy model to production?"
+    )
+    approved = alerter_ask_step(approval_msg)
     deploy_model(trained_model, approved)
 ```
 
-### Default Response Keywords
+If the underlying alerter doesn't support interactive approvals (e.g., SMTP Email), a `NotImplementedError`
+may be raised or it will always return `False`.
+
+#### Default Response Keywords
 
 By default, alerters recognize these response options:
 
 **Approval:** `approve`, `LGTM`, `ok`, `yes`  
 **Disapproval:** `decline`, `disapprove`, `no`, `reject`
 
-### Customizing Response Keywords
+#### Customizing Response Keywords
 
 You can customize the approval and disapproval keywords using alerter parameters:
 
 ```python
-from zenml.integrations.slack.steps.slack_alerter_ask_step import slack_alerter_ask_step
+from zenml.alerter.steps.alerter_ask_step import alerter_ask_step
+from zenml.models.v2.misc.alerter_models import AlerterMessage
 from zenml.integrations.slack.alerters.slack_alerter import SlackAlerterParameters
 
 # Use custom approval/disapproval keywords
@@ -166,19 +139,30 @@
     disapprove_msg_options=["stop", "cancel", "❌"]
 )
 
-approved = slack_alerter_ask_step(
-    "Deploy model to production?", 
-    params=params
+approval_msg = AlerterMessage(
+    title="Deployment Approval",
+    body="Deploy model to production?"
 )
+
+approved = alerter_ask_step(approval_msg, params=params)
 ```
 
-### Important Notes
+#### Important Notes
 
 - **Return Type**: Ask steps return a boolean value - ensure your pipeline logic handles this correctly
 - **Keywords**: Response keywords are case-sensitive (except Slack, which converts to lowercase)
 - **Timeout**: If no valid response is received within the timeout period, the step returns `False`
 - **Permissions**: Ensure your bot has permissions to read messages in the target channel
 
+## Specialized Steps: Deprecated
+
+We previously provided specialized steps for Slack, Discord, and Email:
+- `slack_alerter_post_step`, `slack_alerter_ask_step`
+- `discord_alerter_post_step`, `discord_alerter_ask_step`
+- `smtp_email_alerter_post_step`
+
+These steps are **deprecated** and will be removed in a future release. Please migrate to the generic
+`alerter_post_step` and `alerter_ask_step` as shown above.
+
 <!-- For scarf -->
-<figure><img alt="ZenML Scarf" referrerpolicy="no-referrer-when-downgrade" src="https://static.scarf.sh/a.png?x-pxid=f0b4f458-0a54-4fcd-aa95-d5ee424815bc" /></figure>
->>>>>>> 2781e4d3
+<figure><img alt="ZenML Scarf" referrerpolicy="no-referrer-when-downgrade" src="https://static.scarf.sh/a.png?x-pxid=f0b4f458-0a54-4fcd-aa95-d5ee424815bc" /></figure>